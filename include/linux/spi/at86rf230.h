/*
 * AT86RF230/RF231 driver
 *
 * Copyright (C) 2009-2012 Siemens AG
 *
 * This program is free software; you can redistribute it and/or modify
 * it under the terms of the GNU General Public License version 2
 * as published by the Free Software Foundation.
 *
 * This program is distributed in the hope that it will be useful,
 * but WITHOUT ANY WARRANTY; without even the implied warranty of
 * MERCHANTABILITY or FITNESS FOR A PARTICULAR PURPOSE.  See the
 * GNU General Public License for more details.
 *
 * You should have received a copy of the GNU General Public License along
 * with this program; if not, write to the Free Software Foundation, Inc.,
 * 51 Franklin Street, Fifth Floor, Boston, MA 02110-1301 USA.
 *
 * Written by:
 * Dmitry Eremin-Solenikov <dmitry.baryshkov@siemens.com>
 */
#ifndef AT86RF230_H
#define AT86RF230_H

struct at86rf230_platform_data {
	int rstn;
	int slp_tr;
	int dig2;
<<<<<<< HEAD
	void (*reset)(void *reset_data);
	void *reset_data;
=======

	/* Setting the irq_type will configure the driver to request
	 * the platform irq trigger type according to the given value
	 * and configure the interrupt polarity of the device to the
	 * corresponding polarity.
	 *
	 * Allowed values are: IRQF_TRIGGER_RISING, IRQF_TRIGGER_FALLING,
	 *                     IRQF_TRIGGER_HIGH and IRQF_TRIGGER_LOW
	 *
	 * Setting it to 0, the driver does not touch the trigger type
	 * configuration of the interrupt and sets the interrupt polarity
	 * of the device to high active (the default value).
	 */
	int irq_type;
>>>>>>> 91b1c1aa
};

#endif<|MERGE_RESOLUTION|>--- conflicted
+++ resolved
@@ -26,10 +26,6 @@
 	int rstn;
 	int slp_tr;
 	int dig2;
-<<<<<<< HEAD
-	void (*reset)(void *reset_data);
-	void *reset_data;
-=======
 
 	/* Setting the irq_type will configure the driver to request
 	 * the platform irq trigger type according to the given value
@@ -44,7 +40,9 @@
 	 * of the device to high active (the default value).
 	 */
 	int irq_type;
->>>>>>> 91b1c1aa
+
+	void (*reset)(void *reset_data);
+	void *reset_data;
 };
 
 #endif
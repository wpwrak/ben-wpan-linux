--- conflicted
+++ resolved
@@ -328,11 +328,7 @@
 	if (!dev)
 		return -ENODEV;
 	if (!ieee802154_mlme_ops(dev)->assoc_req)
-<<<<<<< HEAD
-		return -EINVAL;
-=======
 		return -EOPNOTSUPP;
->>>>>>> 9b86f548
 
 	if (info->attrs[IEEE802154_ATTR_COORD_HW_ADDR]) {
 		addr.addr_type = IEEE802154_ADDR_LONG;
@@ -376,11 +372,7 @@
 	if (!dev)
 		return -ENODEV;
 	if (!ieee802154_mlme_ops(dev)->assoc_resp)
-<<<<<<< HEAD
-		return -EINVAL;
-=======
 		return -EOPNOTSUPP;
->>>>>>> 9b86f548
 
 	addr.addr_type = IEEE802154_ADDR_LONG;
 	nla_memcpy(addr.hwaddr, info->attrs[IEEE802154_ATTR_DEST_HW_ADDR],
@@ -412,11 +404,7 @@
 	if (!dev)
 		return -ENODEV;
 	if (!ieee802154_mlme_ops(dev)->disassoc_req)
-<<<<<<< HEAD
-		return -EINVAL;
-=======
 		return -EOPNOTSUPP;
->>>>>>> 9b86f548
 
 	if (info->attrs[IEEE802154_ATTR_DEST_HW_ADDR]) {
 		addr.addr_type = IEEE802154_ADDR_LONG;
@@ -467,11 +455,7 @@
 	if (!dev)
 		return -ENODEV;
 	if (!ieee802154_mlme_ops(dev)->start_req)
-<<<<<<< HEAD
-		return -EINVAL;
-=======
 		return -EOPNOTSUPP;
->>>>>>> 9b86f548
 
 	addr.addr_type = IEEE802154_ADDR_SHORT;
 	addr.short_addr = nla_get_u16(
@@ -522,11 +506,7 @@
 	if (!dev)
 		return -ENODEV;
 	if (!ieee802154_mlme_ops(dev)->scan_req)
-<<<<<<< HEAD
-		return -EINVAL;
-=======
 		return -EOPNOTSUPP;
->>>>>>> 9b86f548
 
 	type = nla_get_u8(info->attrs[IEEE802154_ATTR_SCAN_TYPE]);
 	channels = nla_get_u32(info->attrs[IEEE802154_ATTR_CHANNELS]);

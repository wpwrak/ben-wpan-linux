/*
 * 	NET3	Protocol independent device support routines.
 *
 *		This program is free software; you can redistribute it and/or
 *		modify it under the terms of the GNU General Public License
 *		as published by the Free Software Foundation; either version
 *		2 of the License, or (at your option) any later version.
 *
 *	Derived from the non IP parts of dev.c 1.0.19
 * 		Authors:	Ross Biro
 *				Fred N. van Kempen, <waltje@uWalt.NL.Mugnet.ORG>
 *				Mark Evans, <evansmp@uhura.aston.ac.uk>
 *
 *	Additional Authors:
 *		Florian la Roche <rzsfl@rz.uni-sb.de>
 *		Alan Cox <gw4pts@gw4pts.ampr.org>
 *		David Hinds <dahinds@users.sourceforge.net>
 *		Alexey Kuznetsov <kuznet@ms2.inr.ac.ru>
 *		Adam Sulmicki <adam@cfar.umd.edu>
 *              Pekka Riikonen <priikone@poesidon.pspt.fi>
 *
 *	Changes:
 *              D.J. Barrow     :       Fixed bug where dev->refcnt gets set
 *              			to 2 if register_netdev gets called
 *              			before net_dev_init & also removed a
 *              			few lines of code in the process.
 *		Alan Cox	:	device private ioctl copies fields back.
 *		Alan Cox	:	Transmit queue code does relevant
 *					stunts to keep the queue safe.
 *		Alan Cox	:	Fixed double lock.
 *		Alan Cox	:	Fixed promisc NULL pointer trap
 *		????????	:	Support the full private ioctl range
 *		Alan Cox	:	Moved ioctl permission check into
 *					drivers
 *		Tim Kordas	:	SIOCADDMULTI/SIOCDELMULTI
 *		Alan Cox	:	100 backlog just doesn't cut it when
 *					you start doing multicast video 8)
 *		Alan Cox	:	Rewrote net_bh and list manager.
 *		Alan Cox	: 	Fix ETH_P_ALL echoback lengths.
 *		Alan Cox	:	Took out transmit every packet pass
 *					Saved a few bytes in the ioctl handler
 *		Alan Cox	:	Network driver sets packet type before
 *					calling netif_rx. Saves a function
 *					call a packet.
 *		Alan Cox	:	Hashed net_bh()
 *		Richard Kooijman:	Timestamp fixes.
 *		Alan Cox	:	Wrong field in SIOCGIFDSTADDR
 *		Alan Cox	:	Device lock protection.
 *		Alan Cox	: 	Fixed nasty side effect of device close
 *					changes.
 *		Rudi Cilibrasi	:	Pass the right thing to
 *					set_mac_address()
 *		Dave Miller	:	32bit quantity for the device lock to
 *					make it work out on a Sparc.
 *		Bjorn Ekwall	:	Added KERNELD hack.
 *		Alan Cox	:	Cleaned up the backlog initialise.
 *		Craig Metz	:	SIOCGIFCONF fix if space for under
 *					1 device.
 *	    Thomas Bogendoerfer :	Return ENODEV for dev_open, if there
 *					is no device open function.
 *		Andi Kleen	:	Fix error reporting for SIOCGIFCONF
 *	    Michael Chastain	:	Fix signed/unsigned for SIOCGIFCONF
 *		Cyrus Durgin	:	Cleaned for KMOD
 *		Adam Sulmicki   :	Bug Fix : Network Device Unload
 *					A network device unload needs to purge
 *					the backlog queue.
 *	Paul Rusty Russell	:	SIOCSIFNAME
 *              Pekka Riikonen  :	Netdev boot-time settings code
 *              Andrew Morton   :       Make unregister_netdevice wait
 *              			indefinitely on dev->refcnt
 * 		J Hadi Salim	:	- Backlog queue sampling
 *				        - netif_rx() feedback
 */

#include <asm/uaccess.h>
#include <linux/bitops.h>
#include <linux/capability.h>
#include <linux/cpu.h>
#include <linux/types.h>
#include <linux/kernel.h>
#include <linux/hash.h>
#include <linux/slab.h>
#include <linux/sched.h>
#include <linux/mutex.h>
#include <linux/string.h>
#include <linux/mm.h>
#include <linux/socket.h>
#include <linux/sockios.h>
#include <linux/errno.h>
#include <linux/interrupt.h>
#include <linux/if_ether.h>
#include <linux/netdevice.h>
#include <linux/etherdevice.h>
#include <linux/ethtool.h>
#include <linux/notifier.h>
#include <linux/skbuff.h>
#include <net/net_namespace.h>
#include <net/sock.h>
#include <linux/rtnetlink.h>
#include <linux/stat.h>
#include <net/dst.h>
#include <net/pkt_sched.h>
#include <net/checksum.h>
#include <net/xfrm.h>
#include <linux/highmem.h>
#include <linux/init.h>
#include <linux/module.h>
#include <linux/netpoll.h>
#include <linux/rcupdate.h>
#include <linux/delay.h>
#include <net/iw_handler.h>
#include <asm/current.h>
#include <linux/audit.h>
#include <linux/dmaengine.h>
#include <linux/err.h>
#include <linux/ctype.h>
#include <linux/if_arp.h>
#include <linux/if_vlan.h>
#include <linux/ip.h>
#include <net/ip.h>
#include <linux/ipv6.h>
#include <linux/in.h>
#include <linux/jhash.h>
#include <linux/random.h>
#include <trace/events/napi.h>
#include <trace/events/net.h>
#include <trace/events/skb.h>
#include <linux/pci.h>
#include <linux/inetdevice.h>
#include <linux/cpu_rmap.h>
#include <linux/static_key.h>

#include "net-sysfs.h"

/* Instead of increasing this, you should create a hash table. */
#define MAX_GRO_SKBS 8

/* This should be increased if a protocol with a bigger head is added. */
#define GRO_MAX_HEAD (MAX_HEADER + 128)

static DEFINE_SPINLOCK(ptype_lock);
static DEFINE_SPINLOCK(offload_lock);
struct list_head ptype_base[PTYPE_HASH_SIZE] __read_mostly;
struct list_head ptype_all __read_mostly;	/* Taps */
static struct list_head offload_base __read_mostly;

/*
 * The @dev_base_head list is protected by @dev_base_lock and the rtnl
 * semaphore.
 *
 * Pure readers hold dev_base_lock for reading, or rcu_read_lock()
 *
 * Writers must hold the rtnl semaphore while they loop through the
 * dev_base_head list, and hold dev_base_lock for writing when they do the
 * actual updates.  This allows pure readers to access the list even
 * while a writer is preparing to update it.
 *
 * To put it another way, dev_base_lock is held for writing only to
 * protect against pure readers; the rtnl semaphore provides the
 * protection against other writers.
 *
 * See, for example usages, register_netdevice() and
 * unregister_netdevice(), which must be called with the rtnl
 * semaphore held.
 */
DEFINE_RWLOCK(dev_base_lock);
EXPORT_SYMBOL(dev_base_lock);

seqcount_t devnet_rename_seq;

static inline void dev_base_seq_inc(struct net *net)
{
	while (++net->dev_base_seq == 0);
}

static inline struct hlist_head *dev_name_hash(struct net *net, const char *name)
{
	unsigned int hash = full_name_hash(name, strnlen(name, IFNAMSIZ));

	return &net->dev_name_head[hash_32(hash, NETDEV_HASHBITS)];
}

static inline struct hlist_head *dev_index_hash(struct net *net, int ifindex)
{
	return &net->dev_index_head[ifindex & (NETDEV_HASHENTRIES - 1)];
}

static inline void rps_lock(struct softnet_data *sd)
{
#ifdef CONFIG_RPS
	spin_lock(&sd->input_pkt_queue.lock);
#endif
}

static inline void rps_unlock(struct softnet_data *sd)
{
#ifdef CONFIG_RPS
	spin_unlock(&sd->input_pkt_queue.lock);
#endif
}

/* Device list insertion */
static int list_netdevice(struct net_device *dev)
{
	struct net *net = dev_net(dev);

	ASSERT_RTNL();

	write_lock_bh(&dev_base_lock);
	list_add_tail_rcu(&dev->dev_list, &net->dev_base_head);
	hlist_add_head_rcu(&dev->name_hlist, dev_name_hash(net, dev->name));
	hlist_add_head_rcu(&dev->index_hlist,
			   dev_index_hash(net, dev->ifindex));
	write_unlock_bh(&dev_base_lock);

	dev_base_seq_inc(net);

	return 0;
}

/* Device list removal
 * caller must respect a RCU grace period before freeing/reusing dev
 */
static void unlist_netdevice(struct net_device *dev)
{
	ASSERT_RTNL();

	/* Unlink dev from the device chain */
	write_lock_bh(&dev_base_lock);
	list_del_rcu(&dev->dev_list);
	hlist_del_rcu(&dev->name_hlist);
	hlist_del_rcu(&dev->index_hlist);
	write_unlock_bh(&dev_base_lock);

	dev_base_seq_inc(dev_net(dev));
}

/*
 *	Our notifier list
 */

static RAW_NOTIFIER_HEAD(netdev_chain);

/*
 *	Device drivers call our routines to queue packets here. We empty the
 *	queue in the local softnet handler.
 */

DEFINE_PER_CPU_ALIGNED(struct softnet_data, softnet_data);
EXPORT_PER_CPU_SYMBOL(softnet_data);

#ifdef CONFIG_LOCKDEP
/*
 * register_netdevice() inits txq->_xmit_lock and sets lockdep class
 * according to dev->type
 */
static const unsigned short netdev_lock_type[] =
	{ARPHRD_NETROM, ARPHRD_ETHER, ARPHRD_EETHER, ARPHRD_AX25,
	 ARPHRD_PRONET, ARPHRD_CHAOS, ARPHRD_IEEE802, ARPHRD_ARCNET,
	 ARPHRD_APPLETLK, ARPHRD_DLCI, ARPHRD_ATM, ARPHRD_METRICOM,
	 ARPHRD_IEEE1394, ARPHRD_EUI64, ARPHRD_INFINIBAND, ARPHRD_SLIP,
	 ARPHRD_CSLIP, ARPHRD_SLIP6, ARPHRD_CSLIP6, ARPHRD_RSRVD,
	 ARPHRD_ADAPT, ARPHRD_ROSE, ARPHRD_X25, ARPHRD_HWX25,
	 ARPHRD_PPP, ARPHRD_CISCO, ARPHRD_LAPB, ARPHRD_DDCMP,
	 ARPHRD_RAWHDLC, ARPHRD_TUNNEL, ARPHRD_TUNNEL6, ARPHRD_FRAD,
	 ARPHRD_SKIP, ARPHRD_LOOPBACK, ARPHRD_LOCALTLK, ARPHRD_FDDI,
	 ARPHRD_BIF, ARPHRD_SIT, ARPHRD_IPDDP, ARPHRD_IPGRE,
	 ARPHRD_PIMREG, ARPHRD_HIPPI, ARPHRD_ASH, ARPHRD_ECONET,
	 ARPHRD_IRDA, ARPHRD_FCPP, ARPHRD_FCAL, ARPHRD_FCPL,
	 ARPHRD_FCFABRIC, ARPHRD_IEEE80211, ARPHRD_IEEE80211_PRISM,
	 ARPHRD_IEEE80211_RADIOTAP, ARPHRD_PHONET, ARPHRD_PHONET_PIPE,
	 ARPHRD_IEEE802154, ARPHRD_VOID, ARPHRD_NONE};

static const char *const netdev_lock_name[] =
	{"_xmit_NETROM", "_xmit_ETHER", "_xmit_EETHER", "_xmit_AX25",
	 "_xmit_PRONET", "_xmit_CHAOS", "_xmit_IEEE802", "_xmit_ARCNET",
	 "_xmit_APPLETLK", "_xmit_DLCI", "_xmit_ATM", "_xmit_METRICOM",
	 "_xmit_IEEE1394", "_xmit_EUI64", "_xmit_INFINIBAND", "_xmit_SLIP",
	 "_xmit_CSLIP", "_xmit_SLIP6", "_xmit_CSLIP6", "_xmit_RSRVD",
	 "_xmit_ADAPT", "_xmit_ROSE", "_xmit_X25", "_xmit_HWX25",
	 "_xmit_PPP", "_xmit_CISCO", "_xmit_LAPB", "_xmit_DDCMP",
	 "_xmit_RAWHDLC", "_xmit_TUNNEL", "_xmit_TUNNEL6", "_xmit_FRAD",
	 "_xmit_SKIP", "_xmit_LOOPBACK", "_xmit_LOCALTLK", "_xmit_FDDI",
	 "_xmit_BIF", "_xmit_SIT", "_xmit_IPDDP", "_xmit_IPGRE",
	 "_xmit_PIMREG", "_xmit_HIPPI", "_xmit_ASH", "_xmit_ECONET",
	 "_xmit_IRDA", "_xmit_FCPP", "_xmit_FCAL", "_xmit_FCPL",
	 "_xmit_FCFABRIC", "_xmit_IEEE80211", "_xmit_IEEE80211_PRISM",
	 "_xmit_IEEE80211_RADIOTAP", "_xmit_PHONET", "_xmit_PHONET_PIPE",
	 "_xmit_IEEE802154", "_xmit_VOID", "_xmit_NONE"};

static struct lock_class_key netdev_xmit_lock_key[ARRAY_SIZE(netdev_lock_type)];
static struct lock_class_key netdev_addr_lock_key[ARRAY_SIZE(netdev_lock_type)];

static inline unsigned short netdev_lock_pos(unsigned short dev_type)
{
	int i;

	for (i = 0; i < ARRAY_SIZE(netdev_lock_type); i++)
		if (netdev_lock_type[i] == dev_type)
			return i;
	/* the last key is used by default */
	return ARRAY_SIZE(netdev_lock_type) - 1;
}

static inline void netdev_set_xmit_lockdep_class(spinlock_t *lock,
						 unsigned short dev_type)
{
	int i;

	i = netdev_lock_pos(dev_type);
	lockdep_set_class_and_name(lock, &netdev_xmit_lock_key[i],
				   netdev_lock_name[i]);
}

static inline void netdev_set_addr_lockdep_class(struct net_device *dev)
{
	int i;

	i = netdev_lock_pos(dev->type);
	lockdep_set_class_and_name(&dev->addr_list_lock,
				   &netdev_addr_lock_key[i],
				   netdev_lock_name[i]);
}
#else
static inline void netdev_set_xmit_lockdep_class(spinlock_t *lock,
						 unsigned short dev_type)
{
}
static inline void netdev_set_addr_lockdep_class(struct net_device *dev)
{
}
#endif

/*******************************************************************************

		Protocol management and registration routines

*******************************************************************************/

/*
 *	Add a protocol ID to the list. Now that the input handler is
 *	smarter we can dispense with all the messy stuff that used to be
 *	here.
 *
 *	BEWARE!!! Protocol handlers, mangling input packets,
 *	MUST BE last in hash buckets and checking protocol handlers
 *	MUST start from promiscuous ptype_all chain in net_bh.
 *	It is true now, do not change it.
 *	Explanation follows: if protocol handler, mangling packet, will
 *	be the first on list, it is not able to sense, that packet
 *	is cloned and should be copied-on-write, so that it will
 *	change it and subsequent readers will get broken packet.
 *							--ANK (980803)
 */

static inline struct list_head *ptype_head(const struct packet_type *pt)
{
	if (pt->type == htons(ETH_P_ALL))
		return &ptype_all;
	else
		return &ptype_base[ntohs(pt->type) & PTYPE_HASH_MASK];
}

/**
 *	dev_add_pack - add packet handler
 *	@pt: packet type declaration
 *
 *	Add a protocol handler to the networking stack. The passed &packet_type
 *	is linked into kernel lists and may not be freed until it has been
 *	removed from the kernel lists.
 *
 *	This call does not sleep therefore it can not
 *	guarantee all CPU's that are in middle of receiving packets
 *	will see the new packet type (until the next received packet).
 */

void dev_add_pack(struct packet_type *pt)
{
	struct list_head *head = ptype_head(pt);

	spin_lock(&ptype_lock);
	list_add_rcu(&pt->list, head);
	spin_unlock(&ptype_lock);
}
EXPORT_SYMBOL(dev_add_pack);

/**
 *	__dev_remove_pack	 - remove packet handler
 *	@pt: packet type declaration
 *
 *	Remove a protocol handler that was previously added to the kernel
 *	protocol handlers by dev_add_pack(). The passed &packet_type is removed
 *	from the kernel lists and can be freed or reused once this function
 *	returns.
 *
 *      The packet type might still be in use by receivers
 *	and must not be freed until after all the CPU's have gone
 *	through a quiescent state.
 */
void __dev_remove_pack(struct packet_type *pt)
{
	struct list_head *head = ptype_head(pt);
	struct packet_type *pt1;

	spin_lock(&ptype_lock);

	list_for_each_entry(pt1, head, list) {
		if (pt == pt1) {
			list_del_rcu(&pt->list);
			goto out;
		}
	}

	pr_warn("dev_remove_pack: %p not found\n", pt);
out:
	spin_unlock(&ptype_lock);
}
EXPORT_SYMBOL(__dev_remove_pack);

/**
 *	dev_remove_pack	 - remove packet handler
 *	@pt: packet type declaration
 *
 *	Remove a protocol handler that was previously added to the kernel
 *	protocol handlers by dev_add_pack(). The passed &packet_type is removed
 *	from the kernel lists and can be freed or reused once this function
 *	returns.
 *
 *	This call sleeps to guarantee that no CPU is looking at the packet
 *	type after return.
 */
void dev_remove_pack(struct packet_type *pt)
{
	__dev_remove_pack(pt);

	synchronize_net();
}
EXPORT_SYMBOL(dev_remove_pack);


/**
 *	dev_add_offload - register offload handlers
 *	@po: protocol offload declaration
 *
 *	Add protocol offload handlers to the networking stack. The passed
 *	&proto_offload is linked into kernel lists and may not be freed until
 *	it has been removed from the kernel lists.
 *
 *	This call does not sleep therefore it can not
 *	guarantee all CPU's that are in middle of receiving packets
 *	will see the new offload handlers (until the next received packet).
 */
void dev_add_offload(struct packet_offload *po)
{
	struct list_head *head = &offload_base;

	spin_lock(&offload_lock);
	list_add_rcu(&po->list, head);
	spin_unlock(&offload_lock);
}
EXPORT_SYMBOL(dev_add_offload);

/**
 *	__dev_remove_offload	 - remove offload handler
 *	@po: packet offload declaration
 *
 *	Remove a protocol offload handler that was previously added to the
 *	kernel offload handlers by dev_add_offload(). The passed &offload_type
 *	is removed from the kernel lists and can be freed or reused once this
 *	function returns.
 *
 *      The packet type might still be in use by receivers
 *	and must not be freed until after all the CPU's have gone
 *	through a quiescent state.
 */
void __dev_remove_offload(struct packet_offload *po)
{
	struct list_head *head = &offload_base;
	struct packet_offload *po1;

	spin_lock(&offload_lock);

	list_for_each_entry(po1, head, list) {
		if (po == po1) {
			list_del_rcu(&po->list);
			goto out;
		}
	}

	pr_warn("dev_remove_offload: %p not found\n", po);
out:
	spin_unlock(&offload_lock);
}
EXPORT_SYMBOL(__dev_remove_offload);

/**
 *	dev_remove_offload	 - remove packet offload handler
 *	@po: packet offload declaration
 *
 *	Remove a packet offload handler that was previously added to the kernel
 *	offload handlers by dev_add_offload(). The passed &offload_type is
 *	removed from the kernel lists and can be freed or reused once this
 *	function returns.
 *
 *	This call sleeps to guarantee that no CPU is looking at the packet
 *	type after return.
 */
void dev_remove_offload(struct packet_offload *po)
{
	__dev_remove_offload(po);

	synchronize_net();
}
EXPORT_SYMBOL(dev_remove_offload);

/******************************************************************************

		      Device Boot-time Settings Routines

*******************************************************************************/

/* Boot time configuration table */
static struct netdev_boot_setup dev_boot_setup[NETDEV_BOOT_SETUP_MAX];

/**
 *	netdev_boot_setup_add	- add new setup entry
 *	@name: name of the device
 *	@map: configured settings for the device
 *
 *	Adds new setup entry to the dev_boot_setup list.  The function
 *	returns 0 on error and 1 on success.  This is a generic routine to
 *	all netdevices.
 */
static int netdev_boot_setup_add(char *name, struct ifmap *map)
{
	struct netdev_boot_setup *s;
	int i;

	s = dev_boot_setup;
	for (i = 0; i < NETDEV_BOOT_SETUP_MAX; i++) {
		if (s[i].name[0] == '\0' || s[i].name[0] == ' ') {
			memset(s[i].name, 0, sizeof(s[i].name));
			strlcpy(s[i].name, name, IFNAMSIZ);
			memcpy(&s[i].map, map, sizeof(s[i].map));
			break;
		}
	}

	return i >= NETDEV_BOOT_SETUP_MAX ? 0 : 1;
}

/**
 *	netdev_boot_setup_check	- check boot time settings
 *	@dev: the netdevice
 *
 * 	Check boot time settings for the device.
 *	The found settings are set for the device to be used
 *	later in the device probing.
 *	Returns 0 if no settings found, 1 if they are.
 */
int netdev_boot_setup_check(struct net_device *dev)
{
	struct netdev_boot_setup *s = dev_boot_setup;
	int i;

	for (i = 0; i < NETDEV_BOOT_SETUP_MAX; i++) {
		if (s[i].name[0] != '\0' && s[i].name[0] != ' ' &&
		    !strcmp(dev->name, s[i].name)) {
			dev->irq 	= s[i].map.irq;
			dev->base_addr 	= s[i].map.base_addr;
			dev->mem_start 	= s[i].map.mem_start;
			dev->mem_end 	= s[i].map.mem_end;
			return 1;
		}
	}
	return 0;
}
EXPORT_SYMBOL(netdev_boot_setup_check);


/**
 *	netdev_boot_base	- get address from boot time settings
 *	@prefix: prefix for network device
 *	@unit: id for network device
 *
 * 	Check boot time settings for the base address of device.
 *	The found settings are set for the device to be used
 *	later in the device probing.
 *	Returns 0 if no settings found.
 */
unsigned long netdev_boot_base(const char *prefix, int unit)
{
	const struct netdev_boot_setup *s = dev_boot_setup;
	char name[IFNAMSIZ];
	int i;

	sprintf(name, "%s%d", prefix, unit);

	/*
	 * If device already registered then return base of 1
	 * to indicate not to probe for this interface
	 */
	if (__dev_get_by_name(&init_net, name))
		return 1;

	for (i = 0; i < NETDEV_BOOT_SETUP_MAX; i++)
		if (!strcmp(name, s[i].name))
			return s[i].map.base_addr;
	return 0;
}

/*
 * Saves at boot time configured settings for any netdevice.
 */
int __init netdev_boot_setup(char *str)
{
	int ints[5];
	struct ifmap map;

	str = get_options(str, ARRAY_SIZE(ints), ints);
	if (!str || !*str)
		return 0;

	/* Save settings */
	memset(&map, 0, sizeof(map));
	if (ints[0] > 0)
		map.irq = ints[1];
	if (ints[0] > 1)
		map.base_addr = ints[2];
	if (ints[0] > 2)
		map.mem_start = ints[3];
	if (ints[0] > 3)
		map.mem_end = ints[4];

	/* Add new entry to the list */
	return netdev_boot_setup_add(str, &map);
}

__setup("netdev=", netdev_boot_setup);

/*******************************************************************************

			    Device Interface Subroutines

*******************************************************************************/

/**
 *	__dev_get_by_name	- find a device by its name
 *	@net: the applicable net namespace
 *	@name: name to find
 *
 *	Find an interface by name. Must be called under RTNL semaphore
 *	or @dev_base_lock. If the name is found a pointer to the device
 *	is returned. If the name is not found then %NULL is returned. The
 *	reference counters are not incremented so the caller must be
 *	careful with locks.
 */

struct net_device *__dev_get_by_name(struct net *net, const char *name)
{
	struct net_device *dev;
	struct hlist_head *head = dev_name_hash(net, name);

	hlist_for_each_entry(dev, head, name_hlist)
		if (!strncmp(dev->name, name, IFNAMSIZ))
			return dev;

	return NULL;
}
EXPORT_SYMBOL(__dev_get_by_name);

/**
 *	dev_get_by_name_rcu	- find a device by its name
 *	@net: the applicable net namespace
 *	@name: name to find
 *
 *	Find an interface by name.
 *	If the name is found a pointer to the device is returned.
 * 	If the name is not found then %NULL is returned.
 *	The reference counters are not incremented so the caller must be
 *	careful with locks. The caller must hold RCU lock.
 */

struct net_device *dev_get_by_name_rcu(struct net *net, const char *name)
{
	struct net_device *dev;
	struct hlist_head *head = dev_name_hash(net, name);

	hlist_for_each_entry_rcu(dev, head, name_hlist)
		if (!strncmp(dev->name, name, IFNAMSIZ))
			return dev;

	return NULL;
}
EXPORT_SYMBOL(dev_get_by_name_rcu);

/**
 *	dev_get_by_name		- find a device by its name
 *	@net: the applicable net namespace
 *	@name: name to find
 *
 *	Find an interface by name. This can be called from any
 *	context and does its own locking. The returned handle has
 *	the usage count incremented and the caller must use dev_put() to
 *	release it when it is no longer needed. %NULL is returned if no
 *	matching device is found.
 */

struct net_device *dev_get_by_name(struct net *net, const char *name)
{
	struct net_device *dev;

	rcu_read_lock();
	dev = dev_get_by_name_rcu(net, name);
	if (dev)
		dev_hold(dev);
	rcu_read_unlock();
	return dev;
}
EXPORT_SYMBOL(dev_get_by_name);

/**
 *	__dev_get_by_index - find a device by its ifindex
 *	@net: the applicable net namespace
 *	@ifindex: index of device
 *
 *	Search for an interface by index. Returns %NULL if the device
 *	is not found or a pointer to the device. The device has not
 *	had its reference counter increased so the caller must be careful
 *	about locking. The caller must hold either the RTNL semaphore
 *	or @dev_base_lock.
 */

struct net_device *__dev_get_by_index(struct net *net, int ifindex)
{
	struct net_device *dev;
	struct hlist_head *head = dev_index_hash(net, ifindex);

	hlist_for_each_entry(dev, head, index_hlist)
		if (dev->ifindex == ifindex)
			return dev;

	return NULL;
}
EXPORT_SYMBOL(__dev_get_by_index);

/**
 *	dev_get_by_index_rcu - find a device by its ifindex
 *	@net: the applicable net namespace
 *	@ifindex: index of device
 *
 *	Search for an interface by index. Returns %NULL if the device
 *	is not found or a pointer to the device. The device has not
 *	had its reference counter increased so the caller must be careful
 *	about locking. The caller must hold RCU lock.
 */

struct net_device *dev_get_by_index_rcu(struct net *net, int ifindex)
{
	struct net_device *dev;
	struct hlist_head *head = dev_index_hash(net, ifindex);

	hlist_for_each_entry_rcu(dev, head, index_hlist)
		if (dev->ifindex == ifindex)
			return dev;

	return NULL;
}
EXPORT_SYMBOL(dev_get_by_index_rcu);


/**
 *	dev_get_by_index - find a device by its ifindex
 *	@net: the applicable net namespace
 *	@ifindex: index of device
 *
 *	Search for an interface by index. Returns NULL if the device
 *	is not found or a pointer to the device. The device returned has
 *	had a reference added and the pointer is safe until the user calls
 *	dev_put to indicate they have finished with it.
 */

struct net_device *dev_get_by_index(struct net *net, int ifindex)
{
	struct net_device *dev;

	rcu_read_lock();
	dev = dev_get_by_index_rcu(net, ifindex);
	if (dev)
		dev_hold(dev);
	rcu_read_unlock();
	return dev;
}
EXPORT_SYMBOL(dev_get_by_index);

/**
 *	dev_getbyhwaddr_rcu - find a device by its hardware address
 *	@net: the applicable net namespace
 *	@type: media type of device
 *	@ha: hardware address
 *
 *	Search for an interface by MAC address. Returns NULL if the device
 *	is not found or a pointer to the device.
 *	The caller must hold RCU or RTNL.
 *	The returned device has not had its ref count increased
 *	and the caller must therefore be careful about locking
 *
 */

struct net_device *dev_getbyhwaddr_rcu(struct net *net, unsigned short type,
				       const char *ha)
{
	struct net_device *dev;

	for_each_netdev_rcu(net, dev)
		if (dev->type == type &&
		    !memcmp(dev->dev_addr, ha, dev->addr_len))
			return dev;

	return NULL;
}
EXPORT_SYMBOL(dev_getbyhwaddr_rcu);

struct net_device *__dev_getfirstbyhwtype(struct net *net, unsigned short type)
{
	struct net_device *dev;

	ASSERT_RTNL();
	for_each_netdev(net, dev)
		if (dev->type == type)
			return dev;

	return NULL;
}
EXPORT_SYMBOL(__dev_getfirstbyhwtype);

struct net_device *dev_getfirstbyhwtype(struct net *net, unsigned short type)
{
	struct net_device *dev, *ret = NULL;

	rcu_read_lock();
	for_each_netdev_rcu(net, dev)
		if (dev->type == type) {
			dev_hold(dev);
			ret = dev;
			break;
		}
	rcu_read_unlock();
	return ret;
}
EXPORT_SYMBOL(dev_getfirstbyhwtype);

/**
 *	dev_get_by_flags_rcu - find any device with given flags
 *	@net: the applicable net namespace
 *	@if_flags: IFF_* values
 *	@mask: bitmask of bits in if_flags to check
 *
 *	Search for any interface with the given flags. Returns NULL if a device
 *	is not found or a pointer to the device. Must be called inside
 *	rcu_read_lock(), and result refcount is unchanged.
 */

struct net_device *dev_get_by_flags_rcu(struct net *net, unsigned short if_flags,
				    unsigned short mask)
{
	struct net_device *dev, *ret;

	ret = NULL;
	for_each_netdev_rcu(net, dev) {
		if (((dev->flags ^ if_flags) & mask) == 0) {
			ret = dev;
			break;
		}
	}
	return ret;
}
EXPORT_SYMBOL(dev_get_by_flags_rcu);

/**
 *	dev_valid_name - check if name is okay for network device
 *	@name: name string
 *
 *	Network device names need to be valid file names to
 *	to allow sysfs to work.  We also disallow any kind of
 *	whitespace.
 */
bool dev_valid_name(const char *name)
{
	if (*name == '\0')
		return false;
	if (strlen(name) >= IFNAMSIZ)
		return false;
	if (!strcmp(name, ".") || !strcmp(name, ".."))
		return false;

	while (*name) {
		if (*name == '/' || isspace(*name))
			return false;
		name++;
	}
	return true;
}
EXPORT_SYMBOL(dev_valid_name);

/**
 *	__dev_alloc_name - allocate a name for a device
 *	@net: network namespace to allocate the device name in
 *	@name: name format string
 *	@buf:  scratch buffer and result name string
 *
 *	Passed a format string - eg "lt%d" it will try and find a suitable
 *	id. It scans list of devices to build up a free map, then chooses
 *	the first empty slot. The caller must hold the dev_base or rtnl lock
 *	while allocating the name and adding the device in order to avoid
 *	duplicates.
 *	Limited to bits_per_byte * page size devices (ie 32K on most platforms).
 *	Returns the number of the unit assigned or a negative errno code.
 */

static int __dev_alloc_name(struct net *net, const char *name, char *buf)
{
	int i = 0;
	const char *p;
	const int max_netdevices = 8*PAGE_SIZE;
	unsigned long *inuse;
	struct net_device *d;

	p = strnchr(name, IFNAMSIZ-1, '%');
	if (p) {
		/*
		 * Verify the string as this thing may have come from
		 * the user.  There must be either one "%d" and no other "%"
		 * characters.
		 */
		if (p[1] != 'd' || strchr(p + 2, '%'))
			return -EINVAL;

		/* Use one page as a bit array of possible slots */
		inuse = (unsigned long *) get_zeroed_page(GFP_ATOMIC);
		if (!inuse)
			return -ENOMEM;

		for_each_netdev(net, d) {
			if (!sscanf(d->name, name, &i))
				continue;
			if (i < 0 || i >= max_netdevices)
				continue;

			/*  avoid cases where sscanf is not exact inverse of printf */
			snprintf(buf, IFNAMSIZ, name, i);
			if (!strncmp(buf, d->name, IFNAMSIZ))
				set_bit(i, inuse);
		}

		i = find_first_zero_bit(inuse, max_netdevices);
		free_page((unsigned long) inuse);
	}

	if (buf != name)
		snprintf(buf, IFNAMSIZ, name, i);
	if (!__dev_get_by_name(net, buf))
		return i;

	/* It is possible to run out of possible slots
	 * when the name is long and there isn't enough space left
	 * for the digits, or if all bits are used.
	 */
	return -ENFILE;
}

/**
 *	dev_alloc_name - allocate a name for a device
 *	@dev: device
 *	@name: name format string
 *
 *	Passed a format string - eg "lt%d" it will try and find a suitable
 *	id. It scans list of devices to build up a free map, then chooses
 *	the first empty slot. The caller must hold the dev_base or rtnl lock
 *	while allocating the name and adding the device in order to avoid
 *	duplicates.
 *	Limited to bits_per_byte * page size devices (ie 32K on most platforms).
 *	Returns the number of the unit assigned or a negative errno code.
 */

int dev_alloc_name(struct net_device *dev, const char *name)
{
	char buf[IFNAMSIZ];
	struct net *net;
	int ret;

	BUG_ON(!dev_net(dev));
	net = dev_net(dev);
	ret = __dev_alloc_name(net, name, buf);
	if (ret >= 0)
		strlcpy(dev->name, buf, IFNAMSIZ);
	return ret;
}
EXPORT_SYMBOL(dev_alloc_name);

static int dev_alloc_name_ns(struct net *net,
			     struct net_device *dev,
			     const char *name)
{
	char buf[IFNAMSIZ];
	int ret;

	ret = __dev_alloc_name(net, name, buf);
	if (ret >= 0)
		strlcpy(dev->name, buf, IFNAMSIZ);
	return ret;
}

static int dev_get_valid_name(struct net *net,
			      struct net_device *dev,
			      const char *name)
{
	BUG_ON(!net);

	if (!dev_valid_name(name))
		return -EINVAL;

	if (strchr(name, '%'))
		return dev_alloc_name_ns(net, dev, name);
	else if (__dev_get_by_name(net, name))
		return -EEXIST;
	else if (dev->name != name)
		strlcpy(dev->name, name, IFNAMSIZ);

	return 0;
}

/**
 *	dev_change_name - change name of a device
 *	@dev: device
 *	@newname: name (or format string) must be at least IFNAMSIZ
 *
 *	Change name of a device, can pass format strings "eth%d".
 *	for wildcarding.
 */
int dev_change_name(struct net_device *dev, const char *newname)
{
	char oldname[IFNAMSIZ];
	int err = 0;
	int ret;
	struct net *net;

	ASSERT_RTNL();
	BUG_ON(!dev_net(dev));

	net = dev_net(dev);
	if (dev->flags & IFF_UP)
		return -EBUSY;

	write_seqcount_begin(&devnet_rename_seq);

	if (strncmp(newname, dev->name, IFNAMSIZ) == 0) {
		write_seqcount_end(&devnet_rename_seq);
		return 0;
	}

	memcpy(oldname, dev->name, IFNAMSIZ);

	err = dev_get_valid_name(net, dev, newname);
	if (err < 0) {
		write_seqcount_end(&devnet_rename_seq);
		return err;
	}

rollback:
	ret = device_rename(&dev->dev, dev->name);
	if (ret) {
		memcpy(dev->name, oldname, IFNAMSIZ);
		write_seqcount_end(&devnet_rename_seq);
		return ret;
	}

	write_seqcount_end(&devnet_rename_seq);

	write_lock_bh(&dev_base_lock);
	hlist_del_rcu(&dev->name_hlist);
	write_unlock_bh(&dev_base_lock);

	synchronize_rcu();

	write_lock_bh(&dev_base_lock);
	hlist_add_head_rcu(&dev->name_hlist, dev_name_hash(net, dev->name));
	write_unlock_bh(&dev_base_lock);

	ret = call_netdevice_notifiers(NETDEV_CHANGENAME, dev);
	ret = notifier_to_errno(ret);

	if (ret) {
		/* err >= 0 after dev_alloc_name() or stores the first errno */
		if (err >= 0) {
			err = ret;
			write_seqcount_begin(&devnet_rename_seq);
			memcpy(dev->name, oldname, IFNAMSIZ);
			goto rollback;
		} else {
			pr_err("%s: name change rollback failed: %d\n",
			       dev->name, ret);
		}
	}

	return err;
}

/**
 *	dev_set_alias - change ifalias of a device
 *	@dev: device
 *	@alias: name up to IFALIASZ
 *	@len: limit of bytes to copy from info
 *
 *	Set ifalias for a device,
 */
int dev_set_alias(struct net_device *dev, const char *alias, size_t len)
{
	char *new_ifalias;

	ASSERT_RTNL();

	if (len >= IFALIASZ)
		return -EINVAL;

	if (!len) {
		kfree(dev->ifalias);
		dev->ifalias = NULL;
		return 0;
	}

	new_ifalias = krealloc(dev->ifalias, len + 1, GFP_KERNEL);
	if (!new_ifalias)
		return -ENOMEM;
	dev->ifalias = new_ifalias;

	strlcpy(dev->ifalias, alias, len+1);
	return len;
}


/**
 *	netdev_features_change - device changes features
 *	@dev: device to cause notification
 *
 *	Called to indicate a device has changed features.
 */
void netdev_features_change(struct net_device *dev)
{
	call_netdevice_notifiers(NETDEV_FEAT_CHANGE, dev);
}
EXPORT_SYMBOL(netdev_features_change);

/**
 *	netdev_state_change - device changes state
 *	@dev: device to cause notification
 *
 *	Called to indicate a device has changed state. This function calls
 *	the notifier chains for netdev_chain and sends a NEWLINK message
 *	to the routing socket.
 */
void netdev_state_change(struct net_device *dev)
{
	if (dev->flags & IFF_UP) {
		call_netdevice_notifiers(NETDEV_CHANGE, dev);
		rtmsg_ifinfo(RTM_NEWLINK, dev, 0);
	}
}
EXPORT_SYMBOL(netdev_state_change);

/**
 * 	netdev_notify_peers - notify network peers about existence of @dev
 * 	@dev: network device
 *
 * Generate traffic such that interested network peers are aware of
 * @dev, such as by generating a gratuitous ARP. This may be used when
 * a device wants to inform the rest of the network about some sort of
 * reconfiguration such as a failover event or virtual machine
 * migration.
 */
void netdev_notify_peers(struct net_device *dev)
{
	rtnl_lock();
	call_netdevice_notifiers(NETDEV_NOTIFY_PEERS, dev);
	rtnl_unlock();
}
EXPORT_SYMBOL(netdev_notify_peers);

static int __dev_open(struct net_device *dev)
{
	const struct net_device_ops *ops = dev->netdev_ops;
	int ret;

	ASSERT_RTNL();

	if (!netif_device_present(dev))
		return -ENODEV;

	/* Block netpoll from trying to do any rx path servicing.
	 * If we don't do this there is a chance ndo_poll_controller
	 * or ndo_poll may be running while we open the device
	 */
	ret = netpoll_rx_disable(dev);
	if (ret)
		return ret;

	ret = call_netdevice_notifiers(NETDEV_PRE_UP, dev);
	ret = notifier_to_errno(ret);
	if (ret)
		return ret;

	set_bit(__LINK_STATE_START, &dev->state);

	if (ops->ndo_validate_addr)
		ret = ops->ndo_validate_addr(dev);

	if (!ret && ops->ndo_open)
		ret = ops->ndo_open(dev);

	netpoll_rx_enable(dev);

	if (ret)
		clear_bit(__LINK_STATE_START, &dev->state);
	else {
		dev->flags |= IFF_UP;
		net_dmaengine_get();
		dev_set_rx_mode(dev);
		dev_activate(dev);
		add_device_randomness(dev->dev_addr, dev->addr_len);
	}

	return ret;
}

/**
 *	dev_open	- prepare an interface for use.
 *	@dev:	device to open
 *
 *	Takes a device from down to up state. The device's private open
 *	function is invoked and then the multicast lists are loaded. Finally
 *	the device is moved into the up state and a %NETDEV_UP message is
 *	sent to the netdev notifier chain.
 *
 *	Calling this function on an active interface is a nop. On a failure
 *	a negative errno code is returned.
 */
int dev_open(struct net_device *dev)
{
	int ret;

	if (dev->flags & IFF_UP)
		return 0;

	ret = __dev_open(dev);
	if (ret < 0)
		return ret;

	rtmsg_ifinfo(RTM_NEWLINK, dev, IFF_UP|IFF_RUNNING);
	call_netdevice_notifiers(NETDEV_UP, dev);

	return ret;
}
EXPORT_SYMBOL(dev_open);

static int __dev_close_many(struct list_head *head)
{
	struct net_device *dev;

	ASSERT_RTNL();
	might_sleep();

	list_for_each_entry(dev, head, unreg_list) {
		call_netdevice_notifiers(NETDEV_GOING_DOWN, dev);

		clear_bit(__LINK_STATE_START, &dev->state);

		/* Synchronize to scheduled poll. We cannot touch poll list, it
		 * can be even on different cpu. So just clear netif_running().
		 *
		 * dev->stop() will invoke napi_disable() on all of it's
		 * napi_struct instances on this device.
		 */
		smp_mb__after_clear_bit(); /* Commit netif_running(). */
	}

	dev_deactivate_many(head);

	list_for_each_entry(dev, head, unreg_list) {
		const struct net_device_ops *ops = dev->netdev_ops;

		/*
		 *	Call the device specific close. This cannot fail.
		 *	Only if device is UP
		 *
		 *	We allow it to be called even after a DETACH hot-plug
		 *	event.
		 */
		if (ops->ndo_stop)
			ops->ndo_stop(dev);

		dev->flags &= ~IFF_UP;
		net_dmaengine_put();
	}

	return 0;
}

static int __dev_close(struct net_device *dev)
{
	int retval;
	LIST_HEAD(single);

	/* Temporarily disable netpoll until the interface is down */
	retval = netpoll_rx_disable(dev);
	if (retval)
		return retval;

	list_add(&dev->unreg_list, &single);
	retval = __dev_close_many(&single);
	list_del(&single);

	netpoll_rx_enable(dev);
	return retval;
}

static int dev_close_many(struct list_head *head)
{
	struct net_device *dev, *tmp;
	LIST_HEAD(tmp_list);

	list_for_each_entry_safe(dev, tmp, head, unreg_list)
		if (!(dev->flags & IFF_UP))
			list_move(&dev->unreg_list, &tmp_list);

	__dev_close_many(head);

	list_for_each_entry(dev, head, unreg_list) {
		rtmsg_ifinfo(RTM_NEWLINK, dev, IFF_UP|IFF_RUNNING);
		call_netdevice_notifiers(NETDEV_DOWN, dev);
	}

	/* rollback_registered_many needs the complete original list */
	list_splice(&tmp_list, head);
	return 0;
}

/**
 *	dev_close - shutdown an interface.
 *	@dev: device to shutdown
 *
 *	This function moves an active device into down state. A
 *	%NETDEV_GOING_DOWN is sent to the netdev notifier chain. The device
 *	is then deactivated and finally a %NETDEV_DOWN is sent to the notifier
 *	chain.
 */
int dev_close(struct net_device *dev)
{
	int ret = 0;
	if (dev->flags & IFF_UP) {
		LIST_HEAD(single);

		/* Block netpoll rx while the interface is going down */
		ret = netpoll_rx_disable(dev);
		if (ret)
			return ret;

		list_add(&dev->unreg_list, &single);
		dev_close_many(&single);
		list_del(&single);

		netpoll_rx_enable(dev);
	}
	return ret;
}
EXPORT_SYMBOL(dev_close);


/**
 *	dev_disable_lro - disable Large Receive Offload on a device
 *	@dev: device
 *
 *	Disable Large Receive Offload (LRO) on a net device.  Must be
 *	called under RTNL.  This is needed if received packets may be
 *	forwarded to another interface.
 */
void dev_disable_lro(struct net_device *dev)
{
	/*
	 * If we're trying to disable lro on a vlan device
	 * use the underlying physical device instead
	 */
	if (is_vlan_dev(dev))
		dev = vlan_dev_real_dev(dev);

	dev->wanted_features &= ~NETIF_F_LRO;
	netdev_update_features(dev);

	if (unlikely(dev->features & NETIF_F_LRO))
		netdev_WARN(dev, "failed to disable LRO!\n");
}
EXPORT_SYMBOL(dev_disable_lro);


static int dev_boot_phase = 1;

/**
 *	register_netdevice_notifier - register a network notifier block
 *	@nb: notifier
 *
 *	Register a notifier to be called when network device events occur.
 *	The notifier passed is linked into the kernel structures and must
 *	not be reused until it has been unregistered. A negative errno code
 *	is returned on a failure.
 *
 * 	When registered all registration and up events are replayed
 *	to the new notifier to allow device to have a race free
 *	view of the network device list.
 */

int register_netdevice_notifier(struct notifier_block *nb)
{
	struct net_device *dev;
	struct net_device *last;
	struct net *net;
	int err;

	rtnl_lock();
	err = raw_notifier_chain_register(&netdev_chain, nb);
	if (err)
		goto unlock;
	if (dev_boot_phase)
		goto unlock;
	for_each_net(net) {
		for_each_netdev(net, dev) {
			err = nb->notifier_call(nb, NETDEV_REGISTER, dev);
			err = notifier_to_errno(err);
			if (err)
				goto rollback;

			if (!(dev->flags & IFF_UP))
				continue;

			nb->notifier_call(nb, NETDEV_UP, dev);
		}
	}

unlock:
	rtnl_unlock();
	return err;

rollback:
	last = dev;
	for_each_net(net) {
		for_each_netdev(net, dev) {
			if (dev == last)
				goto outroll;

			if (dev->flags & IFF_UP) {
				nb->notifier_call(nb, NETDEV_GOING_DOWN, dev);
				nb->notifier_call(nb, NETDEV_DOWN, dev);
			}
			nb->notifier_call(nb, NETDEV_UNREGISTER, dev);
		}
	}

outroll:
	raw_notifier_chain_unregister(&netdev_chain, nb);
	goto unlock;
}
EXPORT_SYMBOL(register_netdevice_notifier);

/**
 *	unregister_netdevice_notifier - unregister a network notifier block
 *	@nb: notifier
 *
 *	Unregister a notifier previously registered by
 *	register_netdevice_notifier(). The notifier is unlinked into the
 *	kernel structures and may then be reused. A negative errno code
 *	is returned on a failure.
 *
 * 	After unregistering unregister and down device events are synthesized
 *	for all devices on the device list to the removed notifier to remove
 *	the need for special case cleanup code.
 */

int unregister_netdevice_notifier(struct notifier_block *nb)
{
	struct net_device *dev;
	struct net *net;
	int err;

	rtnl_lock();
	err = raw_notifier_chain_unregister(&netdev_chain, nb);
	if (err)
		goto unlock;

	for_each_net(net) {
		for_each_netdev(net, dev) {
			if (dev->flags & IFF_UP) {
				nb->notifier_call(nb, NETDEV_GOING_DOWN, dev);
				nb->notifier_call(nb, NETDEV_DOWN, dev);
			}
			nb->notifier_call(nb, NETDEV_UNREGISTER, dev);
		}
	}
unlock:
	rtnl_unlock();
	return err;
}
EXPORT_SYMBOL(unregister_netdevice_notifier);

/**
 *	call_netdevice_notifiers - call all network notifier blocks
 *      @val: value passed unmodified to notifier function
 *      @dev: net_device pointer passed unmodified to notifier function
 *
 *	Call all network notifier blocks.  Parameters and return value
 *	are as for raw_notifier_call_chain().
 */

int call_netdevice_notifiers(unsigned long val, struct net_device *dev)
{
	ASSERT_RTNL();
	return raw_notifier_call_chain(&netdev_chain, val, dev);
}
EXPORT_SYMBOL(call_netdevice_notifiers);

static struct static_key netstamp_needed __read_mostly;
#ifdef HAVE_JUMP_LABEL
/* We are not allowed to call static_key_slow_dec() from irq context
 * If net_disable_timestamp() is called from irq context, defer the
 * static_key_slow_dec() calls.
 */
static atomic_t netstamp_needed_deferred;
#endif

void net_enable_timestamp(void)
{
#ifdef HAVE_JUMP_LABEL
	int deferred = atomic_xchg(&netstamp_needed_deferred, 0);

	if (deferred) {
		while (--deferred)
			static_key_slow_dec(&netstamp_needed);
		return;
	}
#endif
	WARN_ON(in_interrupt());
	static_key_slow_inc(&netstamp_needed);
}
EXPORT_SYMBOL(net_enable_timestamp);

void net_disable_timestamp(void)
{
#ifdef HAVE_JUMP_LABEL
	if (in_interrupt()) {
		atomic_inc(&netstamp_needed_deferred);
		return;
	}
#endif
	static_key_slow_dec(&netstamp_needed);
}
EXPORT_SYMBOL(net_disable_timestamp);

static inline void net_timestamp_set(struct sk_buff *skb)
{
	skb->tstamp.tv64 = 0;
	if (static_key_false(&netstamp_needed))
		__net_timestamp(skb);
}

#define net_timestamp_check(COND, SKB)			\
	if (static_key_false(&netstamp_needed)) {		\
		if ((COND) && !(SKB)->tstamp.tv64)	\
			__net_timestamp(SKB);		\
	}						\

static inline bool is_skb_forwardable(struct net_device *dev,
				      struct sk_buff *skb)
{
	unsigned int len;

	if (!(dev->flags & IFF_UP))
		return false;

	len = dev->mtu + dev->hard_header_len + VLAN_HLEN;
	if (skb->len <= len)
		return true;

	/* if TSO is enabled, we don't care about the length as the packet
	 * could be forwarded without being segmented before
	 */
	if (skb_is_gso(skb))
		return true;

	return false;
}

/**
 * dev_forward_skb - loopback an skb to another netif
 *
 * @dev: destination network device
 * @skb: buffer to forward
 *
 * return values:
 *	NET_RX_SUCCESS	(no congestion)
 *	NET_RX_DROP     (packet was dropped, but freed)
 *
 * dev_forward_skb can be used for injecting an skb from the
 * start_xmit function of one device into the receive queue
 * of another device.
 *
 * The receiving device may be in another namespace, so
 * we have to clear all information in the skb that could
 * impact namespace isolation.
 */
int dev_forward_skb(struct net_device *dev, struct sk_buff *skb)
{
	if (skb_shinfo(skb)->tx_flags & SKBTX_DEV_ZEROCOPY) {
		if (skb_copy_ubufs(skb, GFP_ATOMIC)) {
			atomic_long_inc(&dev->rx_dropped);
			kfree_skb(skb);
			return NET_RX_DROP;
		}
	}

	skb_orphan(skb);
	nf_reset(skb);

	if (unlikely(!is_skb_forwardable(dev, skb))) {
		atomic_long_inc(&dev->rx_dropped);
		kfree_skb(skb);
		return NET_RX_DROP;
	}
	skb->skb_iif = 0;
	skb->dev = dev;
	skb_dst_drop(skb);
	skb->tstamp.tv64 = 0;
	skb->pkt_type = PACKET_HOST;
	skb->protocol = eth_type_trans(skb, dev);
	skb->mark = 0;
	secpath_reset(skb);
	nf_reset(skb);
	return netif_rx(skb);
}
EXPORT_SYMBOL_GPL(dev_forward_skb);

static inline int deliver_skb(struct sk_buff *skb,
			      struct packet_type *pt_prev,
			      struct net_device *orig_dev)
{
	if (unlikely(skb_orphan_frags(skb, GFP_ATOMIC)))
		return -ENOMEM;
	atomic_inc(&skb->users);
	return pt_prev->func(skb, skb->dev, pt_prev, orig_dev);
}

static inline bool skb_loop_sk(struct packet_type *ptype, struct sk_buff *skb)
{
	if (!ptype->af_packet_priv || !skb->sk)
		return false;

	if (ptype->id_match)
		return ptype->id_match(ptype, skb->sk);
	else if ((struct sock *)ptype->af_packet_priv == skb->sk)
		return true;

	return false;
}

/*
 *	Support routine. Sends outgoing frames to any network
 *	taps currently in use.
 */

static void dev_queue_xmit_nit(struct sk_buff *skb, struct net_device *dev)
{
	struct packet_type *ptype;
	struct sk_buff *skb2 = NULL;
	struct packet_type *pt_prev = NULL;

	rcu_read_lock();
	list_for_each_entry_rcu(ptype, &ptype_all, list) {
		/* Never send packets back to the socket
		 * they originated from - MvS (miquels@drinkel.ow.org)
		 */
		if ((ptype->dev == dev || !ptype->dev) &&
		    (!skb_loop_sk(ptype, skb))) {
			if (pt_prev) {
				deliver_skb(skb2, pt_prev, skb->dev);
				pt_prev = ptype;
				continue;
			}

			skb2 = skb_clone(skb, GFP_ATOMIC);
			if (!skb2)
				break;

			net_timestamp_set(skb2);

			/* skb->nh should be correctly
			   set by sender, so that the second statement is
			   just protection against buggy protocols.
			 */
			skb_reset_mac_header(skb2);

			if (skb_network_header(skb2) < skb2->data ||
			    skb2->network_header > skb2->tail) {
				net_crit_ratelimited("protocol %04x is buggy, dev %s\n",
						     ntohs(skb2->protocol),
						     dev->name);
				skb_reset_network_header(skb2);
			}

			skb2->transport_header = skb2->network_header;
			skb2->pkt_type = PACKET_OUTGOING;
			pt_prev = ptype;
		}
	}
	if (pt_prev)
		pt_prev->func(skb2, skb->dev, pt_prev, skb->dev);
	rcu_read_unlock();
}

/**
 * netif_setup_tc - Handle tc mappings on real_num_tx_queues change
 * @dev: Network device
 * @txq: number of queues available
 *
 * If real_num_tx_queues is changed the tc mappings may no longer be
 * valid. To resolve this verify the tc mapping remains valid and if
 * not NULL the mapping. With no priorities mapping to this
 * offset/count pair it will no longer be used. In the worst case TC0
 * is invalid nothing can be done so disable priority mappings. If is
 * expected that drivers will fix this mapping if they can before
 * calling netif_set_real_num_tx_queues.
 */
static void netif_setup_tc(struct net_device *dev, unsigned int txq)
{
	int i;
	struct netdev_tc_txq *tc = &dev->tc_to_txq[0];

	/* If TC0 is invalidated disable TC mapping */
	if (tc->offset + tc->count > txq) {
		pr_warn("Number of in use tx queues changed invalidating tc mappings. Priority traffic classification disabled!\n");
		dev->num_tc = 0;
		return;
	}

	/* Invalidated prio to tc mappings set to TC0 */
	for (i = 1; i < TC_BITMASK + 1; i++) {
		int q = netdev_get_prio_tc_map(dev, i);

		tc = &dev->tc_to_txq[q];
		if (tc->offset + tc->count > txq) {
			pr_warn("Number of in use tx queues changed. Priority %i to tc mapping %i is no longer valid. Setting map to 0\n",
				i, q);
			netdev_set_prio_tc_map(dev, i, 0);
		}
	}
}

#ifdef CONFIG_XPS
static DEFINE_MUTEX(xps_map_mutex);
#define xmap_dereference(P)		\
	rcu_dereference_protected((P), lockdep_is_held(&xps_map_mutex))

static struct xps_map *remove_xps_queue(struct xps_dev_maps *dev_maps,
					int cpu, u16 index)
{
	struct xps_map *map = NULL;
	int pos;

	if (dev_maps)
		map = xmap_dereference(dev_maps->cpu_map[cpu]);

	for (pos = 0; map && pos < map->len; pos++) {
		if (map->queues[pos] == index) {
			if (map->len > 1) {
				map->queues[pos] = map->queues[--map->len];
			} else {
				RCU_INIT_POINTER(dev_maps->cpu_map[cpu], NULL);
				kfree_rcu(map, rcu);
				map = NULL;
			}
			break;
		}
	}

	return map;
}

static void netif_reset_xps_queues_gt(struct net_device *dev, u16 index)
{
	struct xps_dev_maps *dev_maps;
	int cpu, i;
	bool active = false;

	mutex_lock(&xps_map_mutex);
	dev_maps = xmap_dereference(dev->xps_maps);

	if (!dev_maps)
		goto out_no_maps;

	for_each_possible_cpu(cpu) {
		for (i = index; i < dev->num_tx_queues; i++) {
			if (!remove_xps_queue(dev_maps, cpu, i))
				break;
		}
		if (i == dev->num_tx_queues)
			active = true;
	}

	if (!active) {
		RCU_INIT_POINTER(dev->xps_maps, NULL);
		kfree_rcu(dev_maps, rcu);
	}

	for (i = index; i < dev->num_tx_queues; i++)
		netdev_queue_numa_node_write(netdev_get_tx_queue(dev, i),
					     NUMA_NO_NODE);

out_no_maps:
	mutex_unlock(&xps_map_mutex);
}

static struct xps_map *expand_xps_map(struct xps_map *map,
				      int cpu, u16 index)
{
	struct xps_map *new_map;
	int alloc_len = XPS_MIN_MAP_ALLOC;
	int i, pos;

	for (pos = 0; map && pos < map->len; pos++) {
		if (map->queues[pos] != index)
			continue;
		return map;
	}

	/* Need to add queue to this CPU's existing map */
	if (map) {
		if (pos < map->alloc_len)
			return map;

		alloc_len = map->alloc_len * 2;
	}

	/* Need to allocate new map to store queue on this CPU's map */
	new_map = kzalloc_node(XPS_MAP_SIZE(alloc_len), GFP_KERNEL,
			       cpu_to_node(cpu));
	if (!new_map)
		return NULL;

	for (i = 0; i < pos; i++)
		new_map->queues[i] = map->queues[i];
	new_map->alloc_len = alloc_len;
	new_map->len = pos;

	return new_map;
}

int netif_set_xps_queue(struct net_device *dev, struct cpumask *mask, u16 index)
{
	struct xps_dev_maps *dev_maps, *new_dev_maps = NULL;
	struct xps_map *map, *new_map;
	int maps_sz = max_t(unsigned int, XPS_DEV_MAPS_SIZE, L1_CACHE_BYTES);
	int cpu, numa_node_id = -2;
	bool active = false;

	mutex_lock(&xps_map_mutex);

	dev_maps = xmap_dereference(dev->xps_maps);

	/* allocate memory for queue storage */
	for_each_online_cpu(cpu) {
		if (!cpumask_test_cpu(cpu, mask))
			continue;

		if (!new_dev_maps)
			new_dev_maps = kzalloc(maps_sz, GFP_KERNEL);
		if (!new_dev_maps) {
			mutex_unlock(&xps_map_mutex);
			return -ENOMEM;
		}

		map = dev_maps ? xmap_dereference(dev_maps->cpu_map[cpu]) :
				 NULL;

		map = expand_xps_map(map, cpu, index);
		if (!map)
			goto error;

		RCU_INIT_POINTER(new_dev_maps->cpu_map[cpu], map);
	}

	if (!new_dev_maps)
		goto out_no_new_maps;

	for_each_possible_cpu(cpu) {
		if (cpumask_test_cpu(cpu, mask) && cpu_online(cpu)) {
			/* add queue to CPU maps */
			int pos = 0;

			map = xmap_dereference(new_dev_maps->cpu_map[cpu]);
			while ((pos < map->len) && (map->queues[pos] != index))
				pos++;

			if (pos == map->len)
				map->queues[map->len++] = index;
#ifdef CONFIG_NUMA
			if (numa_node_id == -2)
				numa_node_id = cpu_to_node(cpu);
			else if (numa_node_id != cpu_to_node(cpu))
				numa_node_id = -1;
#endif
		} else if (dev_maps) {
			/* fill in the new device map from the old device map */
			map = xmap_dereference(dev_maps->cpu_map[cpu]);
			RCU_INIT_POINTER(new_dev_maps->cpu_map[cpu], map);
		}

	}

	rcu_assign_pointer(dev->xps_maps, new_dev_maps);

	/* Cleanup old maps */
	if (dev_maps) {
		for_each_possible_cpu(cpu) {
			new_map = xmap_dereference(new_dev_maps->cpu_map[cpu]);
			map = xmap_dereference(dev_maps->cpu_map[cpu]);
			if (map && map != new_map)
				kfree_rcu(map, rcu);
		}

		kfree_rcu(dev_maps, rcu);
	}

	dev_maps = new_dev_maps;
	active = true;

out_no_new_maps:
	/* update Tx queue numa node */
	netdev_queue_numa_node_write(netdev_get_tx_queue(dev, index),
				     (numa_node_id >= 0) ? numa_node_id :
				     NUMA_NO_NODE);

	if (!dev_maps)
		goto out_no_maps;

	/* removes queue from unused CPUs */
	for_each_possible_cpu(cpu) {
		if (cpumask_test_cpu(cpu, mask) && cpu_online(cpu))
			continue;

		if (remove_xps_queue(dev_maps, cpu, index))
			active = true;
	}

	/* free map if not active */
	if (!active) {
		RCU_INIT_POINTER(dev->xps_maps, NULL);
		kfree_rcu(dev_maps, rcu);
	}

out_no_maps:
	mutex_unlock(&xps_map_mutex);

	return 0;
error:
	/* remove any maps that we added */
	for_each_possible_cpu(cpu) {
		new_map = xmap_dereference(new_dev_maps->cpu_map[cpu]);
		map = dev_maps ? xmap_dereference(dev_maps->cpu_map[cpu]) :
				 NULL;
		if (new_map && new_map != map)
			kfree(new_map);
	}

	mutex_unlock(&xps_map_mutex);

	kfree(new_dev_maps);
	return -ENOMEM;
}
EXPORT_SYMBOL(netif_set_xps_queue);

#endif
/*
 * Routine to help set real_num_tx_queues. To avoid skbs mapped to queues
 * greater then real_num_tx_queues stale skbs on the qdisc must be flushed.
 */
int netif_set_real_num_tx_queues(struct net_device *dev, unsigned int txq)
{
	int rc;

	if (txq < 1 || txq > dev->num_tx_queues)
		return -EINVAL;

	if (dev->reg_state == NETREG_REGISTERED ||
	    dev->reg_state == NETREG_UNREGISTERING) {
		ASSERT_RTNL();

		rc = netdev_queue_update_kobjects(dev, dev->real_num_tx_queues,
						  txq);
		if (rc)
			return rc;

		if (dev->num_tc)
			netif_setup_tc(dev, txq);

		if (txq < dev->real_num_tx_queues) {
			qdisc_reset_all_tx_gt(dev, txq);
#ifdef CONFIG_XPS
			netif_reset_xps_queues_gt(dev, txq);
#endif
		}
	}

	dev->real_num_tx_queues = txq;
	return 0;
}
EXPORT_SYMBOL(netif_set_real_num_tx_queues);

#ifdef CONFIG_RPS
/**
 *	netif_set_real_num_rx_queues - set actual number of RX queues used
 *	@dev: Network device
 *	@rxq: Actual number of RX queues
 *
 *	This must be called either with the rtnl_lock held or before
 *	registration of the net device.  Returns 0 on success, or a
 *	negative error code.  If called before registration, it always
 *	succeeds.
 */
int netif_set_real_num_rx_queues(struct net_device *dev, unsigned int rxq)
{
	int rc;

	if (rxq < 1 || rxq > dev->num_rx_queues)
		return -EINVAL;

	if (dev->reg_state == NETREG_REGISTERED) {
		ASSERT_RTNL();

		rc = net_rx_queue_update_kobjects(dev, dev->real_num_rx_queues,
						  rxq);
		if (rc)
			return rc;
	}

	dev->real_num_rx_queues = rxq;
	return 0;
}
EXPORT_SYMBOL(netif_set_real_num_rx_queues);
#endif

/**
 * netif_get_num_default_rss_queues - default number of RSS queues
 *
 * This routine should set an upper limit on the number of RSS queues
 * used by default by multiqueue devices.
 */
int netif_get_num_default_rss_queues(void)
{
	return min_t(int, DEFAULT_MAX_NUM_RSS_QUEUES, num_online_cpus());
}
EXPORT_SYMBOL(netif_get_num_default_rss_queues);

static inline void __netif_reschedule(struct Qdisc *q)
{
	struct softnet_data *sd;
	unsigned long flags;

	local_irq_save(flags);
	sd = &__get_cpu_var(softnet_data);
	q->next_sched = NULL;
	*sd->output_queue_tailp = q;
	sd->output_queue_tailp = &q->next_sched;
	raise_softirq_irqoff(NET_TX_SOFTIRQ);
	local_irq_restore(flags);
}

void __netif_schedule(struct Qdisc *q)
{
	if (!test_and_set_bit(__QDISC_STATE_SCHED, &q->state))
		__netif_reschedule(q);
}
EXPORT_SYMBOL(__netif_schedule);

void dev_kfree_skb_irq(struct sk_buff *skb)
{
	if (atomic_dec_and_test(&skb->users)) {
		struct softnet_data *sd;
		unsigned long flags;

		local_irq_save(flags);
		sd = &__get_cpu_var(softnet_data);
		skb->next = sd->completion_queue;
		sd->completion_queue = skb;
		raise_softirq_irqoff(NET_TX_SOFTIRQ);
		local_irq_restore(flags);
	}
}
EXPORT_SYMBOL(dev_kfree_skb_irq);

void dev_kfree_skb_any(struct sk_buff *skb)
{
	if (in_irq() || irqs_disabled())
		dev_kfree_skb_irq(skb);
	else
		dev_kfree_skb(skb);
}
EXPORT_SYMBOL(dev_kfree_skb_any);


/**
 * netif_device_detach - mark device as removed
 * @dev: network device
 *
 * Mark device as removed from system and therefore no longer available.
 */
void netif_device_detach(struct net_device *dev)
{
	if (test_and_clear_bit(__LINK_STATE_PRESENT, &dev->state) &&
	    netif_running(dev)) {
		netif_tx_stop_all_queues(dev);
	}
}
EXPORT_SYMBOL(netif_device_detach);

/**
 * netif_device_attach - mark device as attached
 * @dev: network device
 *
 * Mark device as attached from system and restart if needed.
 */
void netif_device_attach(struct net_device *dev)
{
	if (!test_and_set_bit(__LINK_STATE_PRESENT, &dev->state) &&
	    netif_running(dev)) {
		netif_tx_wake_all_queues(dev);
		__netdev_watchdog_up(dev);
	}
}
EXPORT_SYMBOL(netif_device_attach);

static void skb_warn_bad_offload(const struct sk_buff *skb)
{
	static const netdev_features_t null_features = 0;
	struct net_device *dev = skb->dev;
	const char *driver = "";

	if (dev && dev->dev.parent)
		driver = dev_driver_string(dev->dev.parent);

	WARN(1, "%s: caps=(%pNF, %pNF) len=%d data_len=%d gso_size=%d "
	     "gso_type=%d ip_summed=%d\n",
	     driver, dev ? &dev->features : &null_features,
	     skb->sk ? &skb->sk->sk_route_caps : &null_features,
	     skb->len, skb->data_len, skb_shinfo(skb)->gso_size,
	     skb_shinfo(skb)->gso_type, skb->ip_summed);
}

/*
 * Invalidate hardware checksum when packet is to be mangled, and
 * complete checksum manually on outgoing path.
 */
int skb_checksum_help(struct sk_buff *skb)
{
	__wsum csum;
	int ret = 0, offset;

	if (skb->ip_summed == CHECKSUM_COMPLETE)
		goto out_set_summed;

	if (unlikely(skb_shinfo(skb)->gso_size)) {
		skb_warn_bad_offload(skb);
		return -EINVAL;
	}

	/* Before computing a checksum, we should make sure no frag could
	 * be modified by an external entity : checksum could be wrong.
	 */
	if (skb_has_shared_frag(skb)) {
		ret = __skb_linearize(skb);
		if (ret)
			goto out;
	}

	offset = skb_checksum_start_offset(skb);
	BUG_ON(offset >= skb_headlen(skb));
	csum = skb_checksum(skb, offset, skb->len - offset, 0);

	offset += skb->csum_offset;
	BUG_ON(offset + sizeof(__sum16) > skb_headlen(skb));

	if (skb_cloned(skb) &&
	    !skb_clone_writable(skb, offset + sizeof(__sum16))) {
		ret = pskb_expand_head(skb, 0, 0, GFP_ATOMIC);
		if (ret)
			goto out;
	}

	*(__sum16 *)(skb->data + offset) = csum_fold(csum);
out_set_summed:
	skb->ip_summed = CHECKSUM_NONE;
out:
	return ret;
}
EXPORT_SYMBOL(skb_checksum_help);

/**
 *	skb_mac_gso_segment - mac layer segmentation handler.
 *	@skb: buffer to segment
 *	@features: features for the output path (see dev->features)
 */
struct sk_buff *skb_mac_gso_segment(struct sk_buff *skb,
				    netdev_features_t features)
{
	struct sk_buff *segs = ERR_PTR(-EPROTONOSUPPORT);
	struct packet_offload *ptype;
	__be16 type = skb->protocol;

	while (type == htons(ETH_P_8021Q)) {
		int vlan_depth = ETH_HLEN;
		struct vlan_hdr *vh;

		if (unlikely(!pskb_may_pull(skb, vlan_depth + VLAN_HLEN)))
			return ERR_PTR(-EINVAL);

		vh = (struct vlan_hdr *)(skb->data + vlan_depth);
		type = vh->h_vlan_encapsulated_proto;
		vlan_depth += VLAN_HLEN;
	}

	__skb_pull(skb, skb->mac_len);

	rcu_read_lock();
	list_for_each_entry_rcu(ptype, &offload_base, list) {
		if (ptype->type == type && ptype->callbacks.gso_segment) {
			if (unlikely(skb->ip_summed != CHECKSUM_PARTIAL)) {
				int err;

				err = ptype->callbacks.gso_send_check(skb);
				segs = ERR_PTR(err);
				if (err || skb_gso_ok(skb, features))
					break;
				__skb_push(skb, (skb->data -
						 skb_network_header(skb)));
			}
			segs = ptype->callbacks.gso_segment(skb, features);
			break;
		}
	}
	rcu_read_unlock();

	__skb_push(skb, skb->data - skb_mac_header(skb));

	return segs;
}
EXPORT_SYMBOL(skb_mac_gso_segment);


/* openvswitch calls this on rx path, so we need a different check.
 */
static inline bool skb_needs_check(struct sk_buff *skb, bool tx_path)
{
	if (tx_path)
		return skb->ip_summed != CHECKSUM_PARTIAL;
	else
		return skb->ip_summed == CHECKSUM_NONE;
}

/**
 *	__skb_gso_segment - Perform segmentation on skb.
 *	@skb: buffer to segment
 *	@features: features for the output path (see dev->features)
 *	@tx_path: whether it is called in TX path
 *
 *	This function segments the given skb and returns a list of segments.
 *
 *	It may return NULL if the skb requires no segmentation.  This is
 *	only possible when GSO is used for verifying header integrity.
 */
struct sk_buff *__skb_gso_segment(struct sk_buff *skb,
				  netdev_features_t features, bool tx_path)
{
	if (unlikely(skb_needs_check(skb, tx_path))) {
		int err;

		skb_warn_bad_offload(skb);

		if (skb_header_cloned(skb) &&
		    (err = pskb_expand_head(skb, 0, 0, GFP_ATOMIC)))
			return ERR_PTR(err);
	}

	SKB_GSO_CB(skb)->mac_offset = skb_headroom(skb);
	skb_reset_mac_header(skb);
	skb_reset_mac_len(skb);

	return skb_mac_gso_segment(skb, features);
}
EXPORT_SYMBOL(__skb_gso_segment);

/* Take action when hardware reception checksum errors are detected. */
#ifdef CONFIG_BUG
void netdev_rx_csum_fault(struct net_device *dev)
{
	if (net_ratelimit()) {
		pr_err("%s: hw csum failure\n", dev ? dev->name : "<unknown>");
		dump_stack();
	}
}
EXPORT_SYMBOL(netdev_rx_csum_fault);
#endif

/* Actually, we should eliminate this check as soon as we know, that:
 * 1. IOMMU is present and allows to map all the memory.
 * 2. No high memory really exists on this machine.
 */

static int illegal_highdma(struct net_device *dev, struct sk_buff *skb)
{
#ifdef CONFIG_HIGHMEM
	int i;
	if (!(dev->features & NETIF_F_HIGHDMA)) {
		for (i = 0; i < skb_shinfo(skb)->nr_frags; i++) {
			skb_frag_t *frag = &skb_shinfo(skb)->frags[i];
			if (PageHighMem(skb_frag_page(frag)))
				return 1;
		}
	}

	if (PCI_DMA_BUS_IS_PHYS) {
		struct device *pdev = dev->dev.parent;

		if (!pdev)
			return 0;
		for (i = 0; i < skb_shinfo(skb)->nr_frags; i++) {
			skb_frag_t *frag = &skb_shinfo(skb)->frags[i];
			dma_addr_t addr = page_to_phys(skb_frag_page(frag));
			if (!pdev->dma_mask || addr + PAGE_SIZE - 1 > *pdev->dma_mask)
				return 1;
		}
	}
#endif
	return 0;
}

struct dev_gso_cb {
	void (*destructor)(struct sk_buff *skb);
};

#define DEV_GSO_CB(skb) ((struct dev_gso_cb *)(skb)->cb)

static void dev_gso_skb_destructor(struct sk_buff *skb)
{
	struct dev_gso_cb *cb;

	do {
		struct sk_buff *nskb = skb->next;

		skb->next = nskb->next;
		nskb->next = NULL;
		kfree_skb(nskb);
	} while (skb->next);

	cb = DEV_GSO_CB(skb);
	if (cb->destructor)
		cb->destructor(skb);
}

/**
 *	dev_gso_segment - Perform emulated hardware segmentation on skb.
 *	@skb: buffer to segment
 *	@features: device features as applicable to this skb
 *
 *	This function segments the given skb and stores the list of segments
 *	in skb->next.
 */
static int dev_gso_segment(struct sk_buff *skb, netdev_features_t features)
{
	struct sk_buff *segs;

	segs = skb_gso_segment(skb, features);

	/* Verifying header integrity only. */
	if (!segs)
		return 0;

	if (IS_ERR(segs))
		return PTR_ERR(segs);

	skb->next = segs;
	DEV_GSO_CB(skb)->destructor = skb->destructor;
	skb->destructor = dev_gso_skb_destructor;

	return 0;
}

static bool can_checksum_protocol(netdev_features_t features, __be16 protocol)
{
	return ((features & NETIF_F_GEN_CSUM) ||
		((features & NETIF_F_V4_CSUM) &&
		 protocol == htons(ETH_P_IP)) ||
		((features & NETIF_F_V6_CSUM) &&
		 protocol == htons(ETH_P_IPV6)) ||
		((features & NETIF_F_FCOE_CRC) &&
		 protocol == htons(ETH_P_FCOE)));
}

static netdev_features_t harmonize_features(struct sk_buff *skb,
	__be16 protocol, netdev_features_t features)
{
	if (skb->ip_summed != CHECKSUM_NONE &&
	    !can_checksum_protocol(features, protocol)) {
		features &= ~NETIF_F_ALL_CSUM;
		features &= ~NETIF_F_SG;
	} else if (illegal_highdma(skb->dev, skb)) {
		features &= ~NETIF_F_SG;
	}

	return features;
}

netdev_features_t netif_skb_features(struct sk_buff *skb)
{
	__be16 protocol = skb->protocol;
	netdev_features_t features = skb->dev->features;

	if (skb_shinfo(skb)->gso_segs > skb->dev->gso_max_segs)
		features &= ~NETIF_F_GSO_MASK;

	if (protocol == htons(ETH_P_8021Q)) {
		struct vlan_ethhdr *veh = (struct vlan_ethhdr *)skb->data;
		protocol = veh->h_vlan_encapsulated_proto;
	} else if (!vlan_tx_tag_present(skb)) {
		return harmonize_features(skb, protocol, features);
	}

	features &= (skb->dev->vlan_features | NETIF_F_HW_VLAN_TX);

	if (protocol != htons(ETH_P_8021Q)) {
		return harmonize_features(skb, protocol, features);
	} else {
		features &= NETIF_F_SG | NETIF_F_HIGHDMA | NETIF_F_FRAGLIST |
				NETIF_F_GEN_CSUM | NETIF_F_HW_VLAN_TX;
		return harmonize_features(skb, protocol, features);
	}
}
EXPORT_SYMBOL(netif_skb_features);

/*
 * Returns true if either:
 *	1. skb has frag_list and the device doesn't support FRAGLIST, or
 *	2. skb is fragmented and the device does not support SG.
 */
static inline int skb_needs_linearize(struct sk_buff *skb,
				      int features)
{
	return skb_is_nonlinear(skb) &&
			((skb_has_frag_list(skb) &&
				!(features & NETIF_F_FRAGLIST)) ||
			(skb_shinfo(skb)->nr_frags &&
				!(features & NETIF_F_SG)));
}

int dev_hard_start_xmit(struct sk_buff *skb, struct net_device *dev,
			struct netdev_queue *txq)
{
	const struct net_device_ops *ops = dev->netdev_ops;
	int rc = NETDEV_TX_OK;
	unsigned int skb_len;

	if (likely(!skb->next)) {
		netdev_features_t features;

		/*
		 * If device doesn't need skb->dst, release it right now while
		 * its hot in this cpu cache
		 */
		if (dev->priv_flags & IFF_XMIT_DST_RELEASE)
			skb_dst_drop(skb);

		features = netif_skb_features(skb);

		if (vlan_tx_tag_present(skb) &&
		    !(features & NETIF_F_HW_VLAN_TX)) {
			skb = __vlan_put_tag(skb, vlan_tx_tag_get(skb));
			if (unlikely(!skb))
				goto out;

			skb->vlan_tci = 0;
		}

		/* If encapsulation offload request, verify we are testing
		 * hardware encapsulation features instead of standard
		 * features for the netdev
		 */
		if (skb->encapsulation)
			features &= dev->hw_enc_features;

		if (netif_needs_gso(skb, features)) {
			if (unlikely(dev_gso_segment(skb, features)))
				goto out_kfree_skb;
			if (skb->next)
				goto gso;
		} else {
			if (skb_needs_linearize(skb, features) &&
			    __skb_linearize(skb))
				goto out_kfree_skb;

			/* If packet is not checksummed and device does not
			 * support checksumming for this protocol, complete
			 * checksumming here.
			 */
			if (skb->ip_summed == CHECKSUM_PARTIAL) {
				if (skb->encapsulation)
					skb_set_inner_transport_header(skb,
						skb_checksum_start_offset(skb));
				else
					skb_set_transport_header(skb,
						skb_checksum_start_offset(skb));
				if (!(features & NETIF_F_ALL_CSUM) &&
				     skb_checksum_help(skb))
					goto out_kfree_skb;
			}
		}

		if (!list_empty(&ptype_all))
			dev_queue_xmit_nit(skb, dev);

		skb_len = skb->len;
		rc = ops->ndo_start_xmit(skb, dev);
		trace_net_dev_xmit(skb, rc, dev, skb_len);
		if (rc == NETDEV_TX_OK)
			txq_trans_update(txq);
		return rc;
	}

gso:
	do {
		struct sk_buff *nskb = skb->next;

		skb->next = nskb->next;
		nskb->next = NULL;

		/*
		 * If device doesn't need nskb->dst, release it right now while
		 * its hot in this cpu cache
		 */
		if (dev->priv_flags & IFF_XMIT_DST_RELEASE)
			skb_dst_drop(nskb);

		if (!list_empty(&ptype_all))
			dev_queue_xmit_nit(nskb, dev);

		skb_len = nskb->len;
		rc = ops->ndo_start_xmit(nskb, dev);
		trace_net_dev_xmit(nskb, rc, dev, skb_len);
		if (unlikely(rc != NETDEV_TX_OK)) {
			if (rc & ~NETDEV_TX_MASK)
				goto out_kfree_gso_skb;
			nskb->next = skb->next;
			skb->next = nskb;
			return rc;
		}
		txq_trans_update(txq);
		if (unlikely(netif_xmit_stopped(txq) && skb->next))
			return NETDEV_TX_BUSY;
	} while (skb->next);

out_kfree_gso_skb:
	if (likely(skb->next == NULL))
		skb->destructor = DEV_GSO_CB(skb)->destructor;
out_kfree_skb:
	kfree_skb(skb);
out:
	return rc;
}

static void qdisc_pkt_len_init(struct sk_buff *skb)
{
	const struct skb_shared_info *shinfo = skb_shinfo(skb);

	qdisc_skb_cb(skb)->pkt_len = skb->len;

	/* To get more precise estimation of bytes sent on wire,
	 * we add to pkt_len the headers size of all segments
	 */
	if (shinfo->gso_size)  {
		unsigned int hdr_len;

		/* mac layer + network layer */
		hdr_len = skb_transport_header(skb) - skb_mac_header(skb);

		/* + transport layer */
		if (likely(shinfo->gso_type & (SKB_GSO_TCPV4 | SKB_GSO_TCPV6)))
			hdr_len += tcp_hdrlen(skb);
		else
			hdr_len += sizeof(struct udphdr);
		qdisc_skb_cb(skb)->pkt_len += (shinfo->gso_segs - 1) * hdr_len;
	}
}

static inline int __dev_xmit_skb(struct sk_buff *skb, struct Qdisc *q,
				 struct net_device *dev,
				 struct netdev_queue *txq)
{
	spinlock_t *root_lock = qdisc_lock(q);
	bool contended;
	int rc;

	qdisc_pkt_len_init(skb);
	qdisc_calculate_pkt_len(skb, q);
	/*
	 * Heuristic to force contended enqueues to serialize on a
	 * separate lock before trying to get qdisc main lock.
	 * This permits __QDISC_STATE_RUNNING owner to get the lock more often
	 * and dequeue packets faster.
	 */
	contended = qdisc_is_running(q);
	if (unlikely(contended))
		spin_lock(&q->busylock);

	spin_lock(root_lock);
	if (unlikely(test_bit(__QDISC_STATE_DEACTIVATED, &q->state))) {
		kfree_skb(skb);
		rc = NET_XMIT_DROP;
	} else if ((q->flags & TCQ_F_CAN_BYPASS) && !qdisc_qlen(q) &&
		   qdisc_run_begin(q)) {
		/*
		 * This is a work-conserving queue; there are no old skbs
		 * waiting to be sent out; and the qdisc is not running -
		 * xmit the skb directly.
		 */
		if (!(dev->priv_flags & IFF_XMIT_DST_RELEASE))
			skb_dst_force(skb);

		qdisc_bstats_update(q, skb);

		if (sch_direct_xmit(skb, q, dev, txq, root_lock)) {
			if (unlikely(contended)) {
				spin_unlock(&q->busylock);
				contended = false;
			}
			__qdisc_run(q);
		} else
			qdisc_run_end(q);

		rc = NET_XMIT_SUCCESS;
	} else {
		skb_dst_force(skb);
		rc = q->enqueue(skb, q) & NET_XMIT_MASK;
		if (qdisc_run_begin(q)) {
			if (unlikely(contended)) {
				spin_unlock(&q->busylock);
				contended = false;
			}
			__qdisc_run(q);
		}
	}
	spin_unlock(root_lock);
	if (unlikely(contended))
		spin_unlock(&q->busylock);
	return rc;
}

#if IS_ENABLED(CONFIG_NETPRIO_CGROUP)
static void skb_update_prio(struct sk_buff *skb)
{
	struct netprio_map *map = rcu_dereference_bh(skb->dev->priomap);

	if (!skb->priority && skb->sk && map) {
		unsigned int prioidx = skb->sk->sk_cgrp_prioidx;

		if (prioidx < map->priomap_len)
			skb->priority = map->priomap[prioidx];
	}
}
#else
#define skb_update_prio(skb)
#endif

static DEFINE_PER_CPU(int, xmit_recursion);
#define RECURSION_LIMIT 10

/**
 *	dev_loopback_xmit - loop back @skb
 *	@skb: buffer to transmit
 */
int dev_loopback_xmit(struct sk_buff *skb)
{
	skb_reset_mac_header(skb);
	__skb_pull(skb, skb_network_offset(skb));
	skb->pkt_type = PACKET_LOOPBACK;
	skb->ip_summed = CHECKSUM_UNNECESSARY;
	WARN_ON(!skb_dst(skb));
	skb_dst_force(skb);
	netif_rx_ni(skb);
	return 0;
}
EXPORT_SYMBOL(dev_loopback_xmit);

/**
 *	dev_queue_xmit - transmit a buffer
 *	@skb: buffer to transmit
 *
 *	Queue a buffer for transmission to a network device. The caller must
 *	have set the device and priority and built the buffer before calling
 *	this function. The function can be called from an interrupt.
 *
 *	A negative errno code is returned on a failure. A success does not
 *	guarantee the frame will be transmitted as it may be dropped due
 *	to congestion or traffic shaping.
 *
 * -----------------------------------------------------------------------------------
 *      I notice this method can also return errors from the queue disciplines,
 *      including NET_XMIT_DROP, which is a positive value.  So, errors can also
 *      be positive.
 *
 *      Regardless of the return value, the skb is consumed, so it is currently
 *      difficult to retry a send to this method.  (You can bump the ref count
 *      before sending to hold a reference for retry if you are careful.)
 *
 *      When calling this method, interrupts MUST be enabled.  This is because
 *      the BH enable code must have IRQs enabled so that it will not deadlock.
 *          --BLG
 */
int dev_queue_xmit(struct sk_buff *skb)
{
	struct net_device *dev = skb->dev;
	struct netdev_queue *txq;
	struct Qdisc *q;
	int rc = -ENOMEM;

	skb_reset_mac_header(skb);

	/* Disable soft irqs for various locks below. Also
	 * stops preemption for RCU.
	 */
	rcu_read_lock_bh();

	skb_update_prio(skb);

	txq = netdev_pick_tx(dev, skb);
	q = rcu_dereference_bh(txq->qdisc);

#ifdef CONFIG_NET_CLS_ACT
	skb->tc_verd = SET_TC_AT(skb->tc_verd, AT_EGRESS);
#endif
	trace_net_dev_queue(skb);
	if (q->enqueue) {
		rc = __dev_xmit_skb(skb, q, dev, txq);
		goto out;
	}

	/* The device has no queue. Common case for software devices:
	   loopback, all the sorts of tunnels...

	   Really, it is unlikely that netif_tx_lock protection is necessary
	   here.  (f.e. loopback and IP tunnels are clean ignoring statistics
	   counters.)
	   However, it is possible, that they rely on protection
	   made by us here.

	   Check this and shot the lock. It is not prone from deadlocks.
	   Either shot noqueue qdisc, it is even simpler 8)
	 */
	if (dev->flags & IFF_UP) {
		int cpu = smp_processor_id(); /* ok because BHs are off */

		if (txq->xmit_lock_owner != cpu) {

			if (__this_cpu_read(xmit_recursion) > RECURSION_LIMIT)
				goto recursion_alert;

			HARD_TX_LOCK(dev, txq, cpu);

			if (!netif_xmit_stopped(txq)) {
				__this_cpu_inc(xmit_recursion);
				rc = dev_hard_start_xmit(skb, dev, txq);
				__this_cpu_dec(xmit_recursion);
				if (dev_xmit_complete(rc)) {
					HARD_TX_UNLOCK(dev, txq);
					goto out;
				}
			}
			HARD_TX_UNLOCK(dev, txq);
			net_crit_ratelimited("Virtual device %s asks to queue packet!\n",
					     dev->name);
		} else {
			/* Recursion is detected! It is possible,
			 * unfortunately
			 */
recursion_alert:
			net_crit_ratelimited("Dead loop on virtual device %s, fix it urgently!\n",
					     dev->name);
		}
	}

	rc = -ENETDOWN;
	rcu_read_unlock_bh();

	kfree_skb(skb);
	return rc;
out:
	rcu_read_unlock_bh();
	return rc;
}
EXPORT_SYMBOL(dev_queue_xmit);


/*=======================================================================
			Receiver routines
  =======================================================================*/

int netdev_max_backlog __read_mostly = 1000;
EXPORT_SYMBOL(netdev_max_backlog);

int netdev_tstamp_prequeue __read_mostly = 1;
int netdev_budget __read_mostly = 300;
int weight_p __read_mostly = 64;            /* old backlog weight */

/* Called with irq disabled */
static inline void ____napi_schedule(struct softnet_data *sd,
				     struct napi_struct *napi)
{
	list_add_tail(&napi->poll_list, &sd->poll_list);
	__raise_softirq_irqoff(NET_RX_SOFTIRQ);
}

#ifdef CONFIG_RPS

/* One global table that all flow-based protocols share. */
struct rps_sock_flow_table __rcu *rps_sock_flow_table __read_mostly;
EXPORT_SYMBOL(rps_sock_flow_table);

struct static_key rps_needed __read_mostly;

static struct rps_dev_flow *
set_rps_cpu(struct net_device *dev, struct sk_buff *skb,
	    struct rps_dev_flow *rflow, u16 next_cpu)
{
	if (next_cpu != RPS_NO_CPU) {
#ifdef CONFIG_RFS_ACCEL
		struct netdev_rx_queue *rxqueue;
		struct rps_dev_flow_table *flow_table;
		struct rps_dev_flow *old_rflow;
		u32 flow_id;
		u16 rxq_index;
		int rc;

		/* Should we steer this flow to a different hardware queue? */
		if (!skb_rx_queue_recorded(skb) || !dev->rx_cpu_rmap ||
		    !(dev->features & NETIF_F_NTUPLE))
			goto out;
		rxq_index = cpu_rmap_lookup_index(dev->rx_cpu_rmap, next_cpu);
		if (rxq_index == skb_get_rx_queue(skb))
			goto out;

		rxqueue = dev->_rx + rxq_index;
		flow_table = rcu_dereference(rxqueue->rps_flow_table);
		if (!flow_table)
			goto out;
		flow_id = skb->rxhash & flow_table->mask;
		rc = dev->netdev_ops->ndo_rx_flow_steer(dev, skb,
							rxq_index, flow_id);
		if (rc < 0)
			goto out;
		old_rflow = rflow;
		rflow = &flow_table->flows[flow_id];
		rflow->filter = rc;
		if (old_rflow->filter == rflow->filter)
			old_rflow->filter = RPS_NO_FILTER;
	out:
#endif
		rflow->last_qtail =
			per_cpu(softnet_data, next_cpu).input_queue_head;
	}

	rflow->cpu = next_cpu;
	return rflow;
}

/*
 * get_rps_cpu is called from netif_receive_skb and returns the target
 * CPU from the RPS map of the receiving queue for a given skb.
 * rcu_read_lock must be held on entry.
 */
static int get_rps_cpu(struct net_device *dev, struct sk_buff *skb,
		       struct rps_dev_flow **rflowp)
{
	struct netdev_rx_queue *rxqueue;
	struct rps_map *map;
	struct rps_dev_flow_table *flow_table;
	struct rps_sock_flow_table *sock_flow_table;
	int cpu = -1;
	u16 tcpu;

	if (skb_rx_queue_recorded(skb)) {
		u16 index = skb_get_rx_queue(skb);
		if (unlikely(index >= dev->real_num_rx_queues)) {
			WARN_ONCE(dev->real_num_rx_queues > 1,
				  "%s received packet on queue %u, but number "
				  "of RX queues is %u\n",
				  dev->name, index, dev->real_num_rx_queues);
			goto done;
		}
		rxqueue = dev->_rx + index;
	} else
		rxqueue = dev->_rx;

	map = rcu_dereference(rxqueue->rps_map);
	if (map) {
		if (map->len == 1 &&
		    !rcu_access_pointer(rxqueue->rps_flow_table)) {
			tcpu = map->cpus[0];
			if (cpu_online(tcpu))
				cpu = tcpu;
			goto done;
		}
	} else if (!rcu_access_pointer(rxqueue->rps_flow_table)) {
		goto done;
	}

	skb_reset_network_header(skb);
	if (!skb_get_rxhash(skb))
		goto done;

	flow_table = rcu_dereference(rxqueue->rps_flow_table);
	sock_flow_table = rcu_dereference(rps_sock_flow_table);
	if (flow_table && sock_flow_table) {
		u16 next_cpu;
		struct rps_dev_flow *rflow;

		rflow = &flow_table->flows[skb->rxhash & flow_table->mask];
		tcpu = rflow->cpu;

		next_cpu = sock_flow_table->ents[skb->rxhash &
		    sock_flow_table->mask];

		/*
		 * If the desired CPU (where last recvmsg was done) is
		 * different from current CPU (one in the rx-queue flow
		 * table entry), switch if one of the following holds:
		 *   - Current CPU is unset (equal to RPS_NO_CPU).
		 *   - Current CPU is offline.
		 *   - The current CPU's queue tail has advanced beyond the
		 *     last packet that was enqueued using this table entry.
		 *     This guarantees that all previous packets for the flow
		 *     have been dequeued, thus preserving in order delivery.
		 */
		if (unlikely(tcpu != next_cpu) &&
		    (tcpu == RPS_NO_CPU || !cpu_online(tcpu) ||
		     ((int)(per_cpu(softnet_data, tcpu).input_queue_head -
		      rflow->last_qtail)) >= 0)) {
			tcpu = next_cpu;
			rflow = set_rps_cpu(dev, skb, rflow, next_cpu);
		}

		if (tcpu != RPS_NO_CPU && cpu_online(tcpu)) {
			*rflowp = rflow;
			cpu = tcpu;
			goto done;
		}
	}

	if (map) {
		tcpu = map->cpus[((u64) skb->rxhash * map->len) >> 32];

		if (cpu_online(tcpu)) {
			cpu = tcpu;
			goto done;
		}
	}

done:
	return cpu;
}

#ifdef CONFIG_RFS_ACCEL

/**
 * rps_may_expire_flow - check whether an RFS hardware filter may be removed
 * @dev: Device on which the filter was set
 * @rxq_index: RX queue index
 * @flow_id: Flow ID passed to ndo_rx_flow_steer()
 * @filter_id: Filter ID returned by ndo_rx_flow_steer()
 *
 * Drivers that implement ndo_rx_flow_steer() should periodically call
 * this function for each installed filter and remove the filters for
 * which it returns %true.
 */
bool rps_may_expire_flow(struct net_device *dev, u16 rxq_index,
			 u32 flow_id, u16 filter_id)
{
	struct netdev_rx_queue *rxqueue = dev->_rx + rxq_index;
	struct rps_dev_flow_table *flow_table;
	struct rps_dev_flow *rflow;
	bool expire = true;
	int cpu;

	rcu_read_lock();
	flow_table = rcu_dereference(rxqueue->rps_flow_table);
	if (flow_table && flow_id <= flow_table->mask) {
		rflow = &flow_table->flows[flow_id];
		cpu = ACCESS_ONCE(rflow->cpu);
		if (rflow->filter == filter_id && cpu != RPS_NO_CPU &&
		    ((int)(per_cpu(softnet_data, cpu).input_queue_head -
			   rflow->last_qtail) <
		     (int)(10 * flow_table->mask)))
			expire = false;
	}
	rcu_read_unlock();
	return expire;
}
EXPORT_SYMBOL(rps_may_expire_flow);

#endif /* CONFIG_RFS_ACCEL */

/* Called from hardirq (IPI) context */
static void rps_trigger_softirq(void *data)
{
	struct softnet_data *sd = data;

	____napi_schedule(sd, &sd->backlog);
	sd->received_rps++;
}

#endif /* CONFIG_RPS */

/*
 * Check if this softnet_data structure is another cpu one
 * If yes, queue it to our IPI list and return 1
 * If no, return 0
 */
static int rps_ipi_queued(struct softnet_data *sd)
{
#ifdef CONFIG_RPS
	struct softnet_data *mysd = &__get_cpu_var(softnet_data);

	if (sd != mysd) {
		sd->rps_ipi_next = mysd->rps_ipi_list;
		mysd->rps_ipi_list = sd;

		__raise_softirq_irqoff(NET_RX_SOFTIRQ);
		return 1;
	}
#endif /* CONFIG_RPS */
	return 0;
}

/*
 * enqueue_to_backlog is called to queue an skb to a per CPU backlog
 * queue (may be a remote CPU queue).
 */
static int enqueue_to_backlog(struct sk_buff *skb, int cpu,
			      unsigned int *qtail)
{
	struct softnet_data *sd;
	unsigned long flags;

	sd = &per_cpu(softnet_data, cpu);

	local_irq_save(flags);

	rps_lock(sd);
	if (skb_queue_len(&sd->input_pkt_queue) <= netdev_max_backlog) {
		if (skb_queue_len(&sd->input_pkt_queue)) {
enqueue:
			__skb_queue_tail(&sd->input_pkt_queue, skb);
			input_queue_tail_incr_save(sd, qtail);
			rps_unlock(sd);
			local_irq_restore(flags);
			return NET_RX_SUCCESS;
		}

		/* Schedule NAPI for backlog device
		 * We can use non atomic operation since we own the queue lock
		 */
		if (!__test_and_set_bit(NAPI_STATE_SCHED, &sd->backlog.state)) {
			if (!rps_ipi_queued(sd))
				____napi_schedule(sd, &sd->backlog);
		}
		goto enqueue;
	}

	sd->dropped++;
	rps_unlock(sd);

	local_irq_restore(flags);

	atomic_long_inc(&skb->dev->rx_dropped);
	kfree_skb(skb);
	return NET_RX_DROP;
}

/**
 *	netif_rx	-	post buffer to the network code
 *	@skb: buffer to post
 *
 *	This function receives a packet from a device driver and queues it for
 *	the upper (protocol) levels to process.  It always succeeds. The buffer
 *	may be dropped during processing for congestion control or by the
 *	protocol layers.
 *
 *	return values:
 *	NET_RX_SUCCESS	(no congestion)
 *	NET_RX_DROP     (packet was dropped)
 *
 */

int netif_rx(struct sk_buff *skb)
{
	int ret;

	/* if netpoll wants it, pretend we never saw it */
	if (netpoll_rx(skb))
		return NET_RX_DROP;

	net_timestamp_check(netdev_tstamp_prequeue, skb);

	trace_netif_rx(skb);
#ifdef CONFIG_RPS
	if (static_key_false(&rps_needed)) {
		struct rps_dev_flow voidflow, *rflow = &voidflow;
		int cpu;

		preempt_disable();
		rcu_read_lock();

		cpu = get_rps_cpu(skb->dev, skb, &rflow);
		if (cpu < 0)
			cpu = smp_processor_id();

		ret = enqueue_to_backlog(skb, cpu, &rflow->last_qtail);

		rcu_read_unlock();
		preempt_enable();
	} else
#endif
	{
		unsigned int qtail;
		ret = enqueue_to_backlog(skb, get_cpu(), &qtail);
		put_cpu();
	}
	return ret;
}
EXPORT_SYMBOL(netif_rx);

int netif_rx_ni(struct sk_buff *skb)
{
	int err;

	preempt_disable();
	err = netif_rx(skb);
	if (local_softirq_pending())
		do_softirq();
	preempt_enable();

	return err;
}
EXPORT_SYMBOL(netif_rx_ni);

static void net_tx_action(struct softirq_action *h)
{
	struct softnet_data *sd = &__get_cpu_var(softnet_data);

	if (sd->completion_queue) {
		struct sk_buff *clist;

		local_irq_disable();
		clist = sd->completion_queue;
		sd->completion_queue = NULL;
		local_irq_enable();

		while (clist) {
			struct sk_buff *skb = clist;
			clist = clist->next;

			WARN_ON(atomic_read(&skb->users));
			trace_kfree_skb(skb, net_tx_action);
			__kfree_skb(skb);
		}
	}

	if (sd->output_queue) {
		struct Qdisc *head;

		local_irq_disable();
		head = sd->output_queue;
		sd->output_queue = NULL;
		sd->output_queue_tailp = &sd->output_queue;
		local_irq_enable();

		while (head) {
			struct Qdisc *q = head;
			spinlock_t *root_lock;

			head = head->next_sched;

			root_lock = qdisc_lock(q);
			if (spin_trylock(root_lock)) {
				smp_mb__before_clear_bit();
				clear_bit(__QDISC_STATE_SCHED,
					  &q->state);
				qdisc_run(q);
				spin_unlock(root_lock);
			} else {
				if (!test_bit(__QDISC_STATE_DEACTIVATED,
					      &q->state)) {
					__netif_reschedule(q);
				} else {
					smp_mb__before_clear_bit();
					clear_bit(__QDISC_STATE_SCHED,
						  &q->state);
				}
			}
		}
	}
}

#if (defined(CONFIG_BRIDGE) || defined(CONFIG_BRIDGE_MODULE)) && \
    (defined(CONFIG_ATM_LANE) || defined(CONFIG_ATM_LANE_MODULE))
/* This hook is defined here for ATM LANE */
int (*br_fdb_test_addr_hook)(struct net_device *dev,
			     unsigned char *addr) __read_mostly;
EXPORT_SYMBOL_GPL(br_fdb_test_addr_hook);
#endif

#ifdef CONFIG_NET_CLS_ACT
/* TODO: Maybe we should just force sch_ingress to be compiled in
 * when CONFIG_NET_CLS_ACT is? otherwise some useless instructions
 * a compare and 2 stores extra right now if we dont have it on
 * but have CONFIG_NET_CLS_ACT
 * NOTE: This doesn't stop any functionality; if you dont have
 * the ingress scheduler, you just can't add policies on ingress.
 *
 */
static int ing_filter(struct sk_buff *skb, struct netdev_queue *rxq)
{
	struct net_device *dev = skb->dev;
	u32 ttl = G_TC_RTTL(skb->tc_verd);
	int result = TC_ACT_OK;
	struct Qdisc *q;

	if (unlikely(MAX_RED_LOOP < ttl++)) {
		net_warn_ratelimited("Redir loop detected Dropping packet (%d->%d)\n",
				     skb->skb_iif, dev->ifindex);
		return TC_ACT_SHOT;
	}

	skb->tc_verd = SET_TC_RTTL(skb->tc_verd, ttl);
	skb->tc_verd = SET_TC_AT(skb->tc_verd, AT_INGRESS);

	q = rxq->qdisc;
	if (q != &noop_qdisc) {
		spin_lock(qdisc_lock(q));
		if (likely(!test_bit(__QDISC_STATE_DEACTIVATED, &q->state)))
			result = qdisc_enqueue_root(skb, q);
		spin_unlock(qdisc_lock(q));
	}

	return result;
}

static inline struct sk_buff *handle_ing(struct sk_buff *skb,
					 struct packet_type **pt_prev,
					 int *ret, struct net_device *orig_dev)
{
	struct netdev_queue *rxq = rcu_dereference(skb->dev->ingress_queue);

	if (!rxq || rxq->qdisc == &noop_qdisc)
		goto out;

	if (*pt_prev) {
		*ret = deliver_skb(skb, *pt_prev, orig_dev);
		*pt_prev = NULL;
	}

	switch (ing_filter(skb, rxq)) {
	case TC_ACT_SHOT:
	case TC_ACT_STOLEN:
		kfree_skb(skb);
		return NULL;
	}

out:
	skb->tc_verd = 0;
	return skb;
}
#endif

/**
 *	netdev_rx_handler_register - register receive handler
 *	@dev: device to register a handler for
 *	@rx_handler: receive handler to register
 *	@rx_handler_data: data pointer that is used by rx handler
 *
 *	Register a receive hander for a device. This handler will then be
 *	called from __netif_receive_skb. A negative errno code is returned
 *	on a failure.
 *
 *	The caller must hold the rtnl_mutex.
 *
 *	For a general description of rx_handler, see enum rx_handler_result.
 */
int netdev_rx_handler_register(struct net_device *dev,
			       rx_handler_func_t *rx_handler,
			       void *rx_handler_data)
{
	ASSERT_RTNL();

	if (dev->rx_handler)
		return -EBUSY;

	rcu_assign_pointer(dev->rx_handler_data, rx_handler_data);
	rcu_assign_pointer(dev->rx_handler, rx_handler);

	return 0;
}
EXPORT_SYMBOL_GPL(netdev_rx_handler_register);

/**
 *	netdev_rx_handler_unregister - unregister receive handler
 *	@dev: device to unregister a handler from
 *
 *	Unregister a receive hander from a device.
 *
 *	The caller must hold the rtnl_mutex.
 */
void netdev_rx_handler_unregister(struct net_device *dev)
{

	ASSERT_RTNL();
	RCU_INIT_POINTER(dev->rx_handler, NULL);
	RCU_INIT_POINTER(dev->rx_handler_data, NULL);
}
EXPORT_SYMBOL_GPL(netdev_rx_handler_unregister);

/*
 * Limit the use of PFMEMALLOC reserves to those protocols that implement
 * the special handling of PFMEMALLOC skbs.
 */
static bool skb_pfmemalloc_protocol(struct sk_buff *skb)
{
	switch (skb->protocol) {
	case __constant_htons(ETH_P_ARP):
	case __constant_htons(ETH_P_IP):
	case __constant_htons(ETH_P_IPV6):
	case __constant_htons(ETH_P_8021Q):
		return true;
	default:
		return false;
	}
}

static int __netif_receive_skb_core(struct sk_buff *skb, bool pfmemalloc)
{
	struct packet_type *ptype, *pt_prev;
	rx_handler_func_t *rx_handler;
	struct net_device *orig_dev;
	struct net_device *null_or_dev;
	bool deliver_exact = false;
	int ret = NET_RX_DROP;
	__be16 type;

	net_timestamp_check(!netdev_tstamp_prequeue, skb);

	trace_netif_receive_skb(skb);

	/* if we've gotten here through NAPI, check netpoll */
	if (netpoll_receive_skb(skb))
		goto out;

	orig_dev = skb->dev;

	skb_reset_network_header(skb);
	if (!skb_transport_header_was_set(skb))
		skb_reset_transport_header(skb);
	skb_reset_mac_len(skb);

	pt_prev = NULL;

	rcu_read_lock();

another_round:
	skb->skb_iif = skb->dev->ifindex;

	__this_cpu_inc(softnet_data.processed);

	if (skb->protocol == cpu_to_be16(ETH_P_8021Q)) {
		skb = vlan_untag(skb);
		if (unlikely(!skb))
			goto unlock;
	}

#ifdef CONFIG_NET_CLS_ACT
	if (skb->tc_verd & TC_NCLS) {
		skb->tc_verd = CLR_TC_NCLS(skb->tc_verd);
		goto ncls;
	}
#endif

	if (pfmemalloc)
		goto skip_taps;

	list_for_each_entry_rcu(ptype, &ptype_all, list) {
		if (!ptype->dev || ptype->dev == skb->dev) {
			if (pt_prev)
				ret = deliver_skb(skb, pt_prev, orig_dev);
			pt_prev = ptype;
		}
	}

skip_taps:
#ifdef CONFIG_NET_CLS_ACT
	skb = handle_ing(skb, &pt_prev, &ret, orig_dev);
	if (!skb)
		goto unlock;
ncls:
#endif

	if (pfmemalloc && !skb_pfmemalloc_protocol(skb))
		goto drop;

	if (vlan_tx_tag_present(skb)) {
		if (pt_prev) {
			ret = deliver_skb(skb, pt_prev, orig_dev);
			pt_prev = NULL;
		}
		if (vlan_do_receive(&skb))
			goto another_round;
		else if (unlikely(!skb))
			goto unlock;
	}

	rx_handler = rcu_dereference(skb->dev->rx_handler);
	if (rx_handler) {
		if (pt_prev) {
			ret = deliver_skb(skb, pt_prev, orig_dev);
			pt_prev = NULL;
		}
		switch (rx_handler(&skb)) {
		case RX_HANDLER_CONSUMED:
			goto unlock;
		case RX_HANDLER_ANOTHER:
			goto another_round;
		case RX_HANDLER_EXACT:
			deliver_exact = true;
		case RX_HANDLER_PASS:
			break;
		default:
			BUG();
		}
	}

	if (vlan_tx_nonzero_tag_present(skb))
		skb->pkt_type = PACKET_OTHERHOST;

	/* deliver only exact match when indicated */
	null_or_dev = deliver_exact ? skb->dev : NULL;

	type = skb->protocol;
	list_for_each_entry_rcu(ptype,
			&ptype_base[ntohs(type) & PTYPE_HASH_MASK], list) {
		if (ptype->type == type &&
		    (ptype->dev == null_or_dev || ptype->dev == skb->dev ||
		     ptype->dev == orig_dev)) {
			if (pt_prev)
				ret = deliver_skb(skb, pt_prev, orig_dev);
			pt_prev = ptype;
		}
	}

	if (pt_prev) {
		if (unlikely(skb_orphan_frags(skb, GFP_ATOMIC)))
			goto drop;
		else
			ret = pt_prev->func(skb, skb->dev, pt_prev, orig_dev);
	} else {
drop:
		atomic_long_inc(&skb->dev->rx_dropped);
		kfree_skb(skb);
		/* Jamal, now you will not able to escape explaining
		 * me how you were going to use this. :-)
		 */
		ret = NET_RX_DROP;
	}

unlock:
	rcu_read_unlock();
out:
	return ret;
}

static int __netif_receive_skb(struct sk_buff *skb)
{
	int ret;

	if (sk_memalloc_socks() && skb_pfmemalloc(skb)) {
		unsigned long pflags = current->flags;

		/*
		 * PFMEMALLOC skbs are special, they should
		 * - be delivered to SOCK_MEMALLOC sockets only
		 * - stay away from userspace
		 * - have bounded memory usage
		 *
		 * Use PF_MEMALLOC as this saves us from propagating the allocation
		 * context down to all allocation sites.
		 */
		current->flags |= PF_MEMALLOC;
		ret = __netif_receive_skb_core(skb, true);
		tsk_restore_flags(current, pflags, PF_MEMALLOC);
	} else
		ret = __netif_receive_skb_core(skb, false);

	return ret;
}

/**
 *	netif_receive_skb - process receive buffer from network
 *	@skb: buffer to process
 *
 *	netif_receive_skb() is the main receive data processing function.
 *	It always succeeds. The buffer may be dropped during processing
 *	for congestion control or by the protocol layers.
 *
 *	This function may only be called from softirq context and interrupts
 *	should be enabled.
 *
 *	Return values (usually ignored):
 *	NET_RX_SUCCESS: no congestion
 *	NET_RX_DROP: packet was dropped
 */
int netif_receive_skb(struct sk_buff *skb)
{
	net_timestamp_check(netdev_tstamp_prequeue, skb);

	if (skb_defer_rx_timestamp(skb))
		return NET_RX_SUCCESS;

#ifdef CONFIG_RPS
	if (static_key_false(&rps_needed)) {
		struct rps_dev_flow voidflow, *rflow = &voidflow;
		int cpu, ret;

		rcu_read_lock();

		cpu = get_rps_cpu(skb->dev, skb, &rflow);

		if (cpu >= 0) {
			ret = enqueue_to_backlog(skb, cpu, &rflow->last_qtail);
			rcu_read_unlock();
			return ret;
		}
		rcu_read_unlock();
	}
#endif
	return __netif_receive_skb(skb);
}
EXPORT_SYMBOL(netif_receive_skb);

/* Network device is going away, flush any packets still pending
 * Called with irqs disabled.
 */
static void flush_backlog(void *arg)
{
	struct net_device *dev = arg;
	struct softnet_data *sd = &__get_cpu_var(softnet_data);
	struct sk_buff *skb, *tmp;

	rps_lock(sd);
	skb_queue_walk_safe(&sd->input_pkt_queue, skb, tmp) {
		if (skb->dev == dev) {
			__skb_unlink(skb, &sd->input_pkt_queue);
			kfree_skb(skb);
			input_queue_head_incr(sd);
		}
	}
	rps_unlock(sd);

	skb_queue_walk_safe(&sd->process_queue, skb, tmp) {
		if (skb->dev == dev) {
			__skb_unlink(skb, &sd->process_queue);
			kfree_skb(skb);
			input_queue_head_incr(sd);
		}
	}
}

static int napi_gro_complete(struct sk_buff *skb)
{
	struct packet_offload *ptype;
	__be16 type = skb->protocol;
	struct list_head *head = &offload_base;
	int err = -ENOENT;

	BUILD_BUG_ON(sizeof(struct napi_gro_cb) > sizeof(skb->cb));

	if (NAPI_GRO_CB(skb)->count == 1) {
		skb_shinfo(skb)->gso_size = 0;
		goto out;
	}

	rcu_read_lock();
	list_for_each_entry_rcu(ptype, head, list) {
		if (ptype->type != type || !ptype->callbacks.gro_complete)
			continue;

		err = ptype->callbacks.gro_complete(skb);
		break;
	}
	rcu_read_unlock();

	if (err) {
		WARN_ON(&ptype->list == head);
		kfree_skb(skb);
		return NET_RX_SUCCESS;
	}

out:
	return netif_receive_skb(skb);
}

/* napi->gro_list contains packets ordered by age.
 * youngest packets at the head of it.
 * Complete skbs in reverse order to reduce latencies.
 */
void napi_gro_flush(struct napi_struct *napi, bool flush_old)
{
	struct sk_buff *skb, *prev = NULL;

	/* scan list and build reverse chain */
	for (skb = napi->gro_list; skb != NULL; skb = skb->next) {
		skb->prev = prev;
		prev = skb;
	}

	for (skb = prev; skb; skb = prev) {
		skb->next = NULL;

		if (flush_old && NAPI_GRO_CB(skb)->age == jiffies)
			return;

		prev = skb->prev;
		napi_gro_complete(skb);
		napi->gro_count--;
	}

	napi->gro_list = NULL;
}
EXPORT_SYMBOL(napi_gro_flush);

static void gro_list_prepare(struct napi_struct *napi, struct sk_buff *skb)
{
	struct sk_buff *p;
	unsigned int maclen = skb->dev->hard_header_len;

	for (p = napi->gro_list; p; p = p->next) {
		unsigned long diffs;

		diffs = (unsigned long)p->dev ^ (unsigned long)skb->dev;
		diffs |= p->vlan_tci ^ skb->vlan_tci;
		if (maclen == ETH_HLEN)
			diffs |= compare_ether_header(skb_mac_header(p),
						      skb_gro_mac_header(skb));
		else if (!diffs)
			diffs = memcmp(skb_mac_header(p),
				       skb_gro_mac_header(skb),
				       maclen);
		NAPI_GRO_CB(p)->same_flow = !diffs;
		NAPI_GRO_CB(p)->flush = 0;
	}
}

static enum gro_result dev_gro_receive(struct napi_struct *napi, struct sk_buff *skb)
{
	struct sk_buff **pp = NULL;
	struct packet_offload *ptype;
	__be16 type = skb->protocol;
	struct list_head *head = &offload_base;
	int same_flow;
	enum gro_result ret;

	if (!(skb->dev->features & NETIF_F_GRO) || netpoll_rx_on(skb))
		goto normal;

	if (skb_is_gso(skb) || skb_has_frag_list(skb))
		goto normal;

	gro_list_prepare(napi, skb);

	rcu_read_lock();
	list_for_each_entry_rcu(ptype, head, list) {
		if (ptype->type != type || !ptype->callbacks.gro_receive)
			continue;

		skb_set_network_header(skb, skb_gro_offset(skb));
		skb_reset_mac_len(skb);
		NAPI_GRO_CB(skb)->same_flow = 0;
		NAPI_GRO_CB(skb)->flush = 0;
		NAPI_GRO_CB(skb)->free = 0;

		pp = ptype->callbacks.gro_receive(&napi->gro_list, skb);
		break;
	}
	rcu_read_unlock();

	if (&ptype->list == head)
		goto normal;

	same_flow = NAPI_GRO_CB(skb)->same_flow;
	ret = NAPI_GRO_CB(skb)->free ? GRO_MERGED_FREE : GRO_MERGED;

	if (pp) {
		struct sk_buff *nskb = *pp;

		*pp = nskb->next;
		nskb->next = NULL;
		napi_gro_complete(nskb);
		napi->gro_count--;
	}

	if (same_flow)
		goto ok;

	if (NAPI_GRO_CB(skb)->flush || napi->gro_count >= MAX_GRO_SKBS)
		goto normal;

	napi->gro_count++;
	NAPI_GRO_CB(skb)->count = 1;
	NAPI_GRO_CB(skb)->age = jiffies;
	skb_shinfo(skb)->gso_size = skb_gro_len(skb);
	skb->next = napi->gro_list;
	napi->gro_list = skb;
	ret = GRO_HELD;

pull:
	if (skb_headlen(skb) < skb_gro_offset(skb)) {
		int grow = skb_gro_offset(skb) - skb_headlen(skb);

		BUG_ON(skb->end - skb->tail < grow);

		memcpy(skb_tail_pointer(skb), NAPI_GRO_CB(skb)->frag0, grow);

		skb->tail += grow;
		skb->data_len -= grow;

		skb_shinfo(skb)->frags[0].page_offset += grow;
		skb_frag_size_sub(&skb_shinfo(skb)->frags[0], grow);

		if (unlikely(!skb_frag_size(&skb_shinfo(skb)->frags[0]))) {
			skb_frag_unref(skb, 0);
			memmove(skb_shinfo(skb)->frags,
				skb_shinfo(skb)->frags + 1,
				--skb_shinfo(skb)->nr_frags * sizeof(skb_frag_t));
		}
	}

ok:
	return ret;

normal:
	ret = GRO_NORMAL;
	goto pull;
}


static gro_result_t napi_skb_finish(gro_result_t ret, struct sk_buff *skb)
{
	switch (ret) {
	case GRO_NORMAL:
		if (netif_receive_skb(skb))
			ret = GRO_DROP;
		break;

	case GRO_DROP:
		kfree_skb(skb);
		break;

	case GRO_MERGED_FREE:
		if (NAPI_GRO_CB(skb)->free == NAPI_GRO_FREE_STOLEN_HEAD)
			kmem_cache_free(skbuff_head_cache, skb);
		else
			__kfree_skb(skb);
		break;

	case GRO_HELD:
	case GRO_MERGED:
		break;
	}

	return ret;
}

static void skb_gro_reset_offset(struct sk_buff *skb)
{
	const struct skb_shared_info *pinfo = skb_shinfo(skb);
	const skb_frag_t *frag0 = &pinfo->frags[0];

	NAPI_GRO_CB(skb)->data_offset = 0;
	NAPI_GRO_CB(skb)->frag0 = NULL;
	NAPI_GRO_CB(skb)->frag0_len = 0;

	if (skb->mac_header == skb->tail &&
	    pinfo->nr_frags &&
	    !PageHighMem(skb_frag_page(frag0))) {
		NAPI_GRO_CB(skb)->frag0 = skb_frag_address(frag0);
		NAPI_GRO_CB(skb)->frag0_len = skb_frag_size(frag0);
	}
}

gro_result_t napi_gro_receive(struct napi_struct *napi, struct sk_buff *skb)
{
	skb_gro_reset_offset(skb);

	return napi_skb_finish(dev_gro_receive(napi, skb), skb);
}
EXPORT_SYMBOL(napi_gro_receive);

static void napi_reuse_skb(struct napi_struct *napi, struct sk_buff *skb)
{
	__skb_pull(skb, skb_headlen(skb));
	/* restore the reserve we had after netdev_alloc_skb_ip_align() */
	skb_reserve(skb, NET_SKB_PAD + NET_IP_ALIGN - skb_headroom(skb));
	skb->vlan_tci = 0;
	skb->dev = napi->dev;
	skb->skb_iif = 0;

	napi->skb = skb;
}

struct sk_buff *napi_get_frags(struct napi_struct *napi)
{
	struct sk_buff *skb = napi->skb;

	if (!skb) {
		skb = netdev_alloc_skb_ip_align(napi->dev, GRO_MAX_HEAD);
		if (skb)
			napi->skb = skb;
	}
	return skb;
}
EXPORT_SYMBOL(napi_get_frags);

static gro_result_t napi_frags_finish(struct napi_struct *napi, struct sk_buff *skb,
			       gro_result_t ret)
{
	switch (ret) {
	case GRO_NORMAL:
	case GRO_HELD:
		skb->protocol = eth_type_trans(skb, skb->dev);

		if (ret == GRO_HELD)
			skb_gro_pull(skb, -ETH_HLEN);
		else if (netif_receive_skb(skb))
			ret = GRO_DROP;
		break;

	case GRO_DROP:
	case GRO_MERGED_FREE:
		napi_reuse_skb(napi, skb);
		break;

	case GRO_MERGED:
		break;
	}

	return ret;
}

static struct sk_buff *napi_frags_skb(struct napi_struct *napi)
{
	struct sk_buff *skb = napi->skb;
	struct ethhdr *eth;
	unsigned int hlen;
	unsigned int off;

	napi->skb = NULL;

	skb_reset_mac_header(skb);
	skb_gro_reset_offset(skb);

	off = skb_gro_offset(skb);
	hlen = off + sizeof(*eth);
	eth = skb_gro_header_fast(skb, off);
	if (skb_gro_header_hard(skb, hlen)) {
		eth = skb_gro_header_slow(skb, hlen, off);
		if (unlikely(!eth)) {
			napi_reuse_skb(napi, skb);
			skb = NULL;
			goto out;
		}
	}

	skb_gro_pull(skb, sizeof(*eth));

	/*
	 * This works because the only protocols we care about don't require
	 * special handling.  We'll fix it up properly at the end.
	 */
	skb->protocol = eth->h_proto;

out:
	return skb;
}

gro_result_t napi_gro_frags(struct napi_struct *napi)
{
	struct sk_buff *skb = napi_frags_skb(napi);

	if (!skb)
		return GRO_DROP;

	return napi_frags_finish(napi, skb, dev_gro_receive(napi, skb));
}
EXPORT_SYMBOL(napi_gro_frags);

/*
 * net_rps_action sends any pending IPI's for rps.
 * Note: called with local irq disabled, but exits with local irq enabled.
 */
static void net_rps_action_and_irq_enable(struct softnet_data *sd)
{
#ifdef CONFIG_RPS
	struct softnet_data *remsd = sd->rps_ipi_list;

	if (remsd) {
		sd->rps_ipi_list = NULL;

		local_irq_enable();

		/* Send pending IPI's to kick RPS processing on remote cpus. */
		while (remsd) {
			struct softnet_data *next = remsd->rps_ipi_next;

			if (cpu_online(remsd->cpu))
				__smp_call_function_single(remsd->cpu,
							   &remsd->csd, 0);
			remsd = next;
		}
	} else
#endif
		local_irq_enable();
}

static int process_backlog(struct napi_struct *napi, int quota)
{
	int work = 0;
	struct softnet_data *sd = container_of(napi, struct softnet_data, backlog);

#ifdef CONFIG_RPS
	/* Check if we have pending ipi, its better to send them now,
	 * not waiting net_rx_action() end.
	 */
	if (sd->rps_ipi_list) {
		local_irq_disable();
		net_rps_action_and_irq_enable(sd);
	}
#endif
	napi->weight = weight_p;
	local_irq_disable();
	while (work < quota) {
		struct sk_buff *skb;
		unsigned int qlen;

		while ((skb = __skb_dequeue(&sd->process_queue))) {
			local_irq_enable();
			__netif_receive_skb(skb);
			local_irq_disable();
			input_queue_head_incr(sd);
			if (++work >= quota) {
				local_irq_enable();
				return work;
			}
		}

		rps_lock(sd);
		qlen = skb_queue_len(&sd->input_pkt_queue);
		if (qlen)
			skb_queue_splice_tail_init(&sd->input_pkt_queue,
						   &sd->process_queue);

		if (qlen < quota - work) {
			/*
			 * Inline a custom version of __napi_complete().
			 * only current cpu owns and manipulates this napi,
			 * and NAPI_STATE_SCHED is the only possible flag set on backlog.
			 * we can use a plain write instead of clear_bit(),
			 * and we dont need an smp_mb() memory barrier.
			 */
			list_del(&napi->poll_list);
			napi->state = 0;

			quota = work + qlen;
		}
		rps_unlock(sd);
	}
	local_irq_enable();

	return work;
}

/**
 * __napi_schedule - schedule for receive
 * @n: entry to schedule
 *
 * The entry's receive function will be scheduled to run
 */
void __napi_schedule(struct napi_struct *n)
{
	unsigned long flags;

	local_irq_save(flags);
	____napi_schedule(&__get_cpu_var(softnet_data), n);
	local_irq_restore(flags);
}
EXPORT_SYMBOL(__napi_schedule);

void __napi_complete(struct napi_struct *n)
{
	BUG_ON(!test_bit(NAPI_STATE_SCHED, &n->state));
	BUG_ON(n->gro_list);

	list_del(&n->poll_list);
	smp_mb__before_clear_bit();
	clear_bit(NAPI_STATE_SCHED, &n->state);
}
EXPORT_SYMBOL(__napi_complete);

void napi_complete(struct napi_struct *n)
{
	unsigned long flags;

	/*
	 * don't let napi dequeue from the cpu poll list
	 * just in case its running on a different cpu
	 */
	if (unlikely(test_bit(NAPI_STATE_NPSVC, &n->state)))
		return;

	napi_gro_flush(n, false);
	local_irq_save(flags);
	__napi_complete(n);
	local_irq_restore(flags);
}
EXPORT_SYMBOL(napi_complete);

void netif_napi_add(struct net_device *dev, struct napi_struct *napi,
		    int (*poll)(struct napi_struct *, int), int weight)
{
	INIT_LIST_HEAD(&napi->poll_list);
	napi->gro_count = 0;
	napi->gro_list = NULL;
	napi->skb = NULL;
	napi->poll = poll;
	napi->weight = weight;
	list_add(&napi->dev_list, &dev->napi_list);
	napi->dev = dev;
#ifdef CONFIG_NETPOLL
	spin_lock_init(&napi->poll_lock);
	napi->poll_owner = -1;
#endif
	set_bit(NAPI_STATE_SCHED, &napi->state);
}
EXPORT_SYMBOL(netif_napi_add);

void netif_napi_del(struct napi_struct *napi)
{
	struct sk_buff *skb, *next;

	list_del_init(&napi->dev_list);
	napi_free_frags(napi);

	for (skb = napi->gro_list; skb; skb = next) {
		next = skb->next;
		skb->next = NULL;
		kfree_skb(skb);
	}

	napi->gro_list = NULL;
	napi->gro_count = 0;
}
EXPORT_SYMBOL(netif_napi_del);

static void net_rx_action(struct softirq_action *h)
{
	struct softnet_data *sd = &__get_cpu_var(softnet_data);
	unsigned long time_limit = jiffies + 2;
	int budget = netdev_budget;
	void *have;

	local_irq_disable();

	while (!list_empty(&sd->poll_list)) {
		struct napi_struct *n;
		int work, weight;

		/* If softirq window is exhuasted then punt.
		 * Allow this to run for 2 jiffies since which will allow
		 * an average latency of 1.5/HZ.
		 */
		if (unlikely(budget <= 0 || time_after_eq(jiffies, time_limit)))
			goto softnet_break;

		local_irq_enable();

		/* Even though interrupts have been re-enabled, this
		 * access is safe because interrupts can only add new
		 * entries to the tail of this list, and only ->poll()
		 * calls can remove this head entry from the list.
		 */
		n = list_first_entry(&sd->poll_list, struct napi_struct, poll_list);

		have = netpoll_poll_lock(n);

		weight = n->weight;

		/* This NAPI_STATE_SCHED test is for avoiding a race
		 * with netpoll's poll_napi().  Only the entity which
		 * obtains the lock and sees NAPI_STATE_SCHED set will
		 * actually make the ->poll() call.  Therefore we avoid
		 * accidentally calling ->poll() when NAPI is not scheduled.
		 */
		work = 0;
		if (test_bit(NAPI_STATE_SCHED, &n->state)) {
			work = n->poll(n, weight);
			trace_napi_poll(n);
		}

		WARN_ON_ONCE(work > weight);

		budget -= work;

		local_irq_disable();

		/* Drivers must not modify the NAPI state if they
		 * consume the entire weight.  In such cases this code
		 * still "owns" the NAPI instance and therefore can
		 * move the instance around on the list at-will.
		 */
		if (unlikely(work == weight)) {
			if (unlikely(napi_disable_pending(n))) {
				local_irq_enable();
				napi_complete(n);
				local_irq_disable();
			} else {
				if (n->gro_list) {
					/* flush too old packets
					 * If HZ < 1000, flush all packets.
					 */
					local_irq_enable();
					napi_gro_flush(n, HZ >= 1000);
					local_irq_disable();
				}
				list_move_tail(&n->poll_list, &sd->poll_list);
			}
		}

		netpoll_poll_unlock(have);
	}
out:
	net_rps_action_and_irq_enable(sd);

#ifdef CONFIG_NET_DMA
	/*
	 * There may not be any more sk_buffs coming right now, so push
	 * any pending DMA copies to hardware
	 */
	dma_issue_pending_all();
#endif

	return;

softnet_break:
	sd->time_squeeze++;
	__raise_softirq_irqoff(NET_RX_SOFTIRQ);
	goto out;
}

struct netdev_upper {
	struct net_device *dev;
	bool master;
	struct list_head list;
	struct rcu_head rcu;
	struct list_head search_list;
};

static void __append_search_uppers(struct list_head *search_list,
				   struct net_device *dev)
{
	struct netdev_upper *upper;

	list_for_each_entry(upper, &dev->upper_dev_list, list) {
		/* check if this upper is not already in search list */
		if (list_empty(&upper->search_list))
			list_add_tail(&upper->search_list, search_list);
	}
}

static bool __netdev_search_upper_dev(struct net_device *dev,
				      struct net_device *upper_dev)
{
	LIST_HEAD(search_list);
	struct netdev_upper *upper;
	struct netdev_upper *tmp;
	bool ret = false;

	__append_search_uppers(&search_list, dev);
	list_for_each_entry(upper, &search_list, search_list) {
		if (upper->dev == upper_dev) {
			ret = true;
			break;
		}
		__append_search_uppers(&search_list, upper->dev);
	}
	list_for_each_entry_safe(upper, tmp, &search_list, search_list)
		INIT_LIST_HEAD(&upper->search_list);
	return ret;
}

static struct netdev_upper *__netdev_find_upper(struct net_device *dev,
						struct net_device *upper_dev)
{
	struct netdev_upper *upper;

	list_for_each_entry(upper, &dev->upper_dev_list, list) {
		if (upper->dev == upper_dev)
			return upper;
	}
	return NULL;
}

/**
 * netdev_has_upper_dev - Check if device is linked to an upper device
 * @dev: device
 * @upper_dev: upper device to check
 *
 * Find out if a device is linked to specified upper device and return true
 * in case it is. Note that this checks only immediate upper device,
 * not through a complete stack of devices. The caller must hold the RTNL lock.
 */
bool netdev_has_upper_dev(struct net_device *dev,
			  struct net_device *upper_dev)
{
	ASSERT_RTNL();

	return __netdev_find_upper(dev, upper_dev);
}
EXPORT_SYMBOL(netdev_has_upper_dev);

/**
 * netdev_has_any_upper_dev - Check if device is linked to some device
 * @dev: device
 *
 * Find out if a device is linked to an upper device and return true in case
 * it is. The caller must hold the RTNL lock.
 */
bool netdev_has_any_upper_dev(struct net_device *dev)
{
	ASSERT_RTNL();

	return !list_empty(&dev->upper_dev_list);
}
EXPORT_SYMBOL(netdev_has_any_upper_dev);

/**
 * netdev_master_upper_dev_get - Get master upper device
 * @dev: device
 *
 * Find a master upper device and return pointer to it or NULL in case
 * it's not there. The caller must hold the RTNL lock.
 */
struct net_device *netdev_master_upper_dev_get(struct net_device *dev)
{
	struct netdev_upper *upper;

	ASSERT_RTNL();

	if (list_empty(&dev->upper_dev_list))
		return NULL;

	upper = list_first_entry(&dev->upper_dev_list,
				 struct netdev_upper, list);
	if (likely(upper->master))
		return upper->dev;
	return NULL;
}
EXPORT_SYMBOL(netdev_master_upper_dev_get);

/**
 * netdev_master_upper_dev_get_rcu - Get master upper device
 * @dev: device
 *
 * Find a master upper device and return pointer to it or NULL in case
 * it's not there. The caller must hold the RCU read lock.
 */
struct net_device *netdev_master_upper_dev_get_rcu(struct net_device *dev)
{
	struct netdev_upper *upper;

	upper = list_first_or_null_rcu(&dev->upper_dev_list,
				       struct netdev_upper, list);
	if (upper && likely(upper->master))
		return upper->dev;
	return NULL;
}
EXPORT_SYMBOL(netdev_master_upper_dev_get_rcu);

static int __netdev_upper_dev_link(struct net_device *dev,
				   struct net_device *upper_dev, bool master)
{
	struct netdev_upper *upper;

	ASSERT_RTNL();

	if (dev == upper_dev)
		return -EBUSY;

	/* To prevent loops, check if dev is not upper device to upper_dev. */
	if (__netdev_search_upper_dev(upper_dev, dev))
		return -EBUSY;

	if (__netdev_find_upper(dev, upper_dev))
		return -EEXIST;

	if (master && netdev_master_upper_dev_get(dev))
		return -EBUSY;

	upper = kmalloc(sizeof(*upper), GFP_KERNEL);
	if (!upper)
		return -ENOMEM;

	upper->dev = upper_dev;
	upper->master = master;
	INIT_LIST_HEAD(&upper->search_list);

	/* Ensure that master upper link is always the first item in list. */
	if (master)
		list_add_rcu(&upper->list, &dev->upper_dev_list);
	else
		list_add_tail_rcu(&upper->list, &dev->upper_dev_list);
	dev_hold(upper_dev);

	return 0;
}

/**
 * netdev_upper_dev_link - Add a link to the upper device
 * @dev: device
 * @upper_dev: new upper device
 *
 * Adds a link to device which is upper to this one. The caller must hold
 * the RTNL lock. On a failure a negative errno code is returned.
 * On success the reference counts are adjusted and the function
 * returns zero.
 */
int netdev_upper_dev_link(struct net_device *dev,
			  struct net_device *upper_dev)
{
	return __netdev_upper_dev_link(dev, upper_dev, false);
}
EXPORT_SYMBOL(netdev_upper_dev_link);

/**
 * netdev_master_upper_dev_link - Add a master link to the upper device
 * @dev: device
 * @upper_dev: new upper device
 *
 * Adds a link to device which is upper to this one. In this case, only
 * one master upper device can be linked, although other non-master devices
 * might be linked as well. The caller must hold the RTNL lock.
 * On a failure a negative errno code is returned. On success the reference
 * counts are adjusted and the function returns zero.
 */
int netdev_master_upper_dev_link(struct net_device *dev,
				 struct net_device *upper_dev)
{
	return __netdev_upper_dev_link(dev, upper_dev, true);
}
EXPORT_SYMBOL(netdev_master_upper_dev_link);

/**
 * netdev_upper_dev_unlink - Removes a link to upper device
 * @dev: device
 * @upper_dev: new upper device
 *
 * Removes a link to device which is upper to this one. The caller must hold
 * the RTNL lock.
 */
void netdev_upper_dev_unlink(struct net_device *dev,
			     struct net_device *upper_dev)
{
	struct netdev_upper *upper;

	ASSERT_RTNL();

	upper = __netdev_find_upper(dev, upper_dev);
	if (!upper)
		return;
	list_del_rcu(&upper->list);
	dev_put(upper_dev);
	kfree_rcu(upper, rcu);
}
EXPORT_SYMBOL(netdev_upper_dev_unlink);

static void dev_change_rx_flags(struct net_device *dev, int flags)
{
	const struct net_device_ops *ops = dev->netdev_ops;

	if ((dev->flags & IFF_UP) && ops->ndo_change_rx_flags)
		ops->ndo_change_rx_flags(dev, flags);
}

static int __dev_set_promiscuity(struct net_device *dev, int inc)
{
	unsigned int old_flags = dev->flags;
	kuid_t uid;
	kgid_t gid;

	ASSERT_RTNL();

	dev->flags |= IFF_PROMISC;
	dev->promiscuity += inc;
	if (dev->promiscuity == 0) {
		/*
		 * Avoid overflow.
		 * If inc causes overflow, untouch promisc and return error.
		 */
		if (inc < 0)
			dev->flags &= ~IFF_PROMISC;
		else {
			dev->promiscuity -= inc;
			pr_warn("%s: promiscuity touches roof, set promiscuity failed. promiscuity feature of device might be broken.\n",
				dev->name);
			return -EOVERFLOW;
		}
	}
	if (dev->flags != old_flags) {
		pr_info("device %s %s promiscuous mode\n",
			dev->name,
			dev->flags & IFF_PROMISC ? "entered" : "left");
		if (audit_enabled) {
			current_uid_gid(&uid, &gid);
			audit_log(current->audit_context, GFP_ATOMIC,
				AUDIT_ANOM_PROMISCUOUS,
				"dev=%s prom=%d old_prom=%d auid=%u uid=%u gid=%u ses=%u",
				dev->name, (dev->flags & IFF_PROMISC),
				(old_flags & IFF_PROMISC),
				from_kuid(&init_user_ns, audit_get_loginuid(current)),
				from_kuid(&init_user_ns, uid),
				from_kgid(&init_user_ns, gid),
				audit_get_sessionid(current));
		}

		dev_change_rx_flags(dev, IFF_PROMISC);
	}
	return 0;
}

/**
 *	dev_set_promiscuity	- update promiscuity count on a device
 *	@dev: device
 *	@inc: modifier
 *
 *	Add or remove promiscuity from a device. While the count in the device
 *	remains above zero the interface remains promiscuous. Once it hits zero
 *	the device reverts back to normal filtering operation. A negative inc
 *	value is used to drop promiscuity on the device.
 *	Return 0 if successful or a negative errno code on error.
 */
int dev_set_promiscuity(struct net_device *dev, int inc)
{
	unsigned int old_flags = dev->flags;
	int err;

	err = __dev_set_promiscuity(dev, inc);
	if (err < 0)
		return err;
	if (dev->flags != old_flags)
		dev_set_rx_mode(dev);
	return err;
}
EXPORT_SYMBOL(dev_set_promiscuity);

/**
 *	dev_set_allmulti	- update allmulti count on a device
 *	@dev: device
 *	@inc: modifier
 *
 *	Add or remove reception of all multicast frames to a device. While the
 *	count in the device remains above zero the interface remains listening
 *	to all interfaces. Once it hits zero the device reverts back to normal
 *	filtering operation. A negative @inc value is used to drop the counter
 *	when releasing a resource needing all multicasts.
 *	Return 0 if successful or a negative errno code on error.
 */

int dev_set_allmulti(struct net_device *dev, int inc)
{
	unsigned int old_flags = dev->flags;

	ASSERT_RTNL();

	dev->flags |= IFF_ALLMULTI;
	dev->allmulti += inc;
	if (dev->allmulti == 0) {
		/*
		 * Avoid overflow.
		 * If inc causes overflow, untouch allmulti and return error.
		 */
		if (inc < 0)
			dev->flags &= ~IFF_ALLMULTI;
		else {
			dev->allmulti -= inc;
			pr_warn("%s: allmulti touches roof, set allmulti failed. allmulti feature of device might be broken.\n",
				dev->name);
			return -EOVERFLOW;
		}
	}
	if (dev->flags ^ old_flags) {
		dev_change_rx_flags(dev, IFF_ALLMULTI);
		dev_set_rx_mode(dev);
	}
	return 0;
}
EXPORT_SYMBOL(dev_set_allmulti);

/*
 *	Upload unicast and multicast address lists to device and
 *	configure RX filtering. When the device doesn't support unicast
 *	filtering it is put in promiscuous mode while unicast addresses
 *	are present.
 */
void __dev_set_rx_mode(struct net_device *dev)
{
	const struct net_device_ops *ops = dev->netdev_ops;

	/* dev_open will call this function so the list will stay sane. */
	if (!(dev->flags&IFF_UP))
		return;

	if (!netif_device_present(dev))
		return;

	if (!(dev->priv_flags & IFF_UNICAST_FLT)) {
		/* Unicast addresses changes may only happen under the rtnl,
		 * therefore calling __dev_set_promiscuity here is safe.
		 */
		if (!netdev_uc_empty(dev) && !dev->uc_promisc) {
			__dev_set_promiscuity(dev, 1);
			dev->uc_promisc = true;
		} else if (netdev_uc_empty(dev) && dev->uc_promisc) {
			__dev_set_promiscuity(dev, -1);
			dev->uc_promisc = false;
		}
	}

	if (ops->ndo_set_rx_mode)
		ops->ndo_set_rx_mode(dev);
}

void dev_set_rx_mode(struct net_device *dev)
{
	netif_addr_lock_bh(dev);
	__dev_set_rx_mode(dev);
	netif_addr_unlock_bh(dev);
}

/**
 *	dev_get_flags - get flags reported to userspace
 *	@dev: device
 *
 *	Get the combination of flag bits exported through APIs to userspace.
 */
unsigned int dev_get_flags(const struct net_device *dev)
{
	unsigned int flags;

	flags = (dev->flags & ~(IFF_PROMISC |
				IFF_ALLMULTI |
				IFF_RUNNING |
				IFF_LOWER_UP |
				IFF_DORMANT)) |
		(dev->gflags & (IFF_PROMISC |
				IFF_ALLMULTI));

	if (netif_running(dev)) {
		if (netif_oper_up(dev))
			flags |= IFF_RUNNING;
		if (netif_carrier_ok(dev))
			flags |= IFF_LOWER_UP;
		if (netif_dormant(dev))
			flags |= IFF_DORMANT;
	}

	return flags;
}
EXPORT_SYMBOL(dev_get_flags);

int __dev_change_flags(struct net_device *dev, unsigned int flags)
{
	unsigned int old_flags = dev->flags;
	int ret;

	ASSERT_RTNL();

	/*
	 *	Set the flags on our device.
	 */

	dev->flags = (flags & (IFF_DEBUG | IFF_NOTRAILERS | IFF_NOARP |
			       IFF_DYNAMIC | IFF_MULTICAST | IFF_PORTSEL |
			       IFF_AUTOMEDIA)) |
		     (dev->flags & (IFF_UP | IFF_VOLATILE | IFF_PROMISC |
				    IFF_ALLMULTI));

	/*
	 *	Load in the correct multicast list now the flags have changed.
	 */

	if ((old_flags ^ flags) & IFF_MULTICAST)
		dev_change_rx_flags(dev, IFF_MULTICAST);

	dev_set_rx_mode(dev);

	/*
	 *	Have we downed the interface. We handle IFF_UP ourselves
	 *	according to user attempts to set it, rather than blindly
	 *	setting it.
	 */

	ret = 0;
	if ((old_flags ^ flags) & IFF_UP) {	/* Bit is different  ? */
		ret = ((old_flags & IFF_UP) ? __dev_close : __dev_open)(dev);

		if (!ret)
			dev_set_rx_mode(dev);
	}

	if ((flags ^ dev->gflags) & IFF_PROMISC) {
		int inc = (flags & IFF_PROMISC) ? 1 : -1;

		dev->gflags ^= IFF_PROMISC;
		dev_set_promiscuity(dev, inc);
	}

	/* NOTE: order of synchronization of IFF_PROMISC and IFF_ALLMULTI
	   is important. Some (broken) drivers set IFF_PROMISC, when
	   IFF_ALLMULTI is requested not asking us and not reporting.
	 */
	if ((flags ^ dev->gflags) & IFF_ALLMULTI) {
		int inc = (flags & IFF_ALLMULTI) ? 1 : -1;

		dev->gflags ^= IFF_ALLMULTI;
		dev_set_allmulti(dev, inc);
	}

	return ret;
}

void __dev_notify_flags(struct net_device *dev, unsigned int old_flags)
{
	unsigned int changes = dev->flags ^ old_flags;

	if (changes & IFF_UP) {
		if (dev->flags & IFF_UP)
			call_netdevice_notifiers(NETDEV_UP, dev);
		else
			call_netdevice_notifiers(NETDEV_DOWN, dev);
	}

	if (dev->flags & IFF_UP &&
	    (changes & ~(IFF_UP | IFF_PROMISC | IFF_ALLMULTI | IFF_VOLATILE)))
		call_netdevice_notifiers(NETDEV_CHANGE, dev);
}

/**
 *	dev_change_flags - change device settings
 *	@dev: device
 *	@flags: device state flags
 *
 *	Change settings on device based state flags. The flags are
 *	in the userspace exported format.
 */
int dev_change_flags(struct net_device *dev, unsigned int flags)
{
	int ret;
	unsigned int changes, old_flags = dev->flags;

	ret = __dev_change_flags(dev, flags);
	if (ret < 0)
		return ret;

	changes = old_flags ^ dev->flags;
	if (changes)
		rtmsg_ifinfo(RTM_NEWLINK, dev, changes);

	__dev_notify_flags(dev, old_flags);
	return ret;
}
EXPORT_SYMBOL(dev_change_flags);

/**
 *	dev_set_mtu - Change maximum transfer unit
 *	@dev: device
 *	@new_mtu: new transfer unit
 *
 *	Change the maximum transfer size of the network device.
 */
int dev_set_mtu(struct net_device *dev, int new_mtu)
{
	const struct net_device_ops *ops = dev->netdev_ops;
	int err;

	if (new_mtu == dev->mtu)
		return 0;

	/*	MTU must be positive.	 */
	if (new_mtu < 0)
		return -EINVAL;

	if (!netif_device_present(dev))
		return -ENODEV;

	err = 0;
	if (ops->ndo_change_mtu)
		err = ops->ndo_change_mtu(dev, new_mtu);
	else
		dev->mtu = new_mtu;

	if (!err)
		call_netdevice_notifiers(NETDEV_CHANGEMTU, dev);
	return err;
}
EXPORT_SYMBOL(dev_set_mtu);

/**
 *	dev_set_group - Change group this device belongs to
 *	@dev: device
 *	@new_group: group this device should belong to
 */
void dev_set_group(struct net_device *dev, int new_group)
{
	dev->group = new_group;
}
EXPORT_SYMBOL(dev_set_group);

/**
 *	dev_set_mac_address - Change Media Access Control Address
 *	@dev: device
 *	@sa: new address
 *
 *	Change the hardware (MAC) address of the device
 */
int dev_set_mac_address(struct net_device *dev, struct sockaddr *sa)
{
	const struct net_device_ops *ops = dev->netdev_ops;
	int err;

	if (!ops->ndo_set_mac_address)
		return -EOPNOTSUPP;
	if (sa->sa_family != dev->type)
		return -EINVAL;
	if (!netif_device_present(dev))
		return -ENODEV;
	err = ops->ndo_set_mac_address(dev, sa);
	if (err)
		return err;
	dev->addr_assign_type = NET_ADDR_SET;
	call_netdevice_notifiers(NETDEV_CHANGEADDR, dev);
	add_device_randomness(dev->dev_addr, dev->addr_len);
	return 0;
}
EXPORT_SYMBOL(dev_set_mac_address);

/**
 *	dev_change_carrier - Change device carrier
 *	@dev: device
<<<<<<< HEAD
 *	@new_carries: new value
=======
 *	@new_carrier: new value
>>>>>>> 9437a248
 *
 *	Change device carrier
 */
int dev_change_carrier(struct net_device *dev, bool new_carrier)
{
	const struct net_device_ops *ops = dev->netdev_ops;

	if (!ops->ndo_change_carrier)
		return -EOPNOTSUPP;
	if (!netif_device_present(dev))
		return -ENODEV;
	return ops->ndo_change_carrier(dev, new_carrier);
}
EXPORT_SYMBOL(dev_change_carrier);

/**
 *	dev_new_index	-	allocate an ifindex
 *	@net: the applicable net namespace
 *
 *	Returns a suitable unique value for a new device interface
 *	number.  The caller must hold the rtnl semaphore or the
 *	dev_base_lock to be sure it remains unique.
 */
static int dev_new_index(struct net *net)
{
	int ifindex = net->ifindex;
	for (;;) {
		if (++ifindex <= 0)
			ifindex = 1;
		if (!__dev_get_by_index(net, ifindex))
			return net->ifindex = ifindex;
	}
}

/* Delayed registration/unregisteration */
static LIST_HEAD(net_todo_list);

static void net_set_todo(struct net_device *dev)
{
	list_add_tail(&dev->todo_list, &net_todo_list);
}

static void rollback_registered_many(struct list_head *head)
{
	struct net_device *dev, *tmp;

	BUG_ON(dev_boot_phase);
	ASSERT_RTNL();

	list_for_each_entry_safe(dev, tmp, head, unreg_list) {
		/* Some devices call without registering
		 * for initialization unwind. Remove those
		 * devices and proceed with the remaining.
		 */
		if (dev->reg_state == NETREG_UNINITIALIZED) {
			pr_debug("unregister_netdevice: device %s/%p never was registered\n",
				 dev->name, dev);

			WARN_ON(1);
			list_del(&dev->unreg_list);
			continue;
		}
		dev->dismantle = true;
		BUG_ON(dev->reg_state != NETREG_REGISTERED);
	}

	/* If device is running, close it first. */
	dev_close_many(head);

	list_for_each_entry(dev, head, unreg_list) {
		/* And unlink it from device chain. */
		unlist_netdevice(dev);

		dev->reg_state = NETREG_UNREGISTERING;
	}

	synchronize_net();

	list_for_each_entry(dev, head, unreg_list) {
		/* Shutdown queueing discipline. */
		dev_shutdown(dev);


		/* Notify protocols, that we are about to destroy
		   this device. They should clean all the things.
		*/
		call_netdevice_notifiers(NETDEV_UNREGISTER, dev);

		if (!dev->rtnl_link_ops ||
		    dev->rtnl_link_state == RTNL_LINK_INITIALIZED)
			rtmsg_ifinfo(RTM_DELLINK, dev, ~0U);

		/*
		 *	Flush the unicast and multicast chains
		 */
		dev_uc_flush(dev);
		dev_mc_flush(dev);

		if (dev->netdev_ops->ndo_uninit)
			dev->netdev_ops->ndo_uninit(dev);

		/* Notifier chain MUST detach us all upper devices. */
		WARN_ON(netdev_has_any_upper_dev(dev));

		/* Remove entries from kobject tree */
		netdev_unregister_kobject(dev);
#ifdef CONFIG_XPS
		/* Remove XPS queueing entries */
		netif_reset_xps_queues_gt(dev, 0);
#endif
	}

	synchronize_net();

	list_for_each_entry(dev, head, unreg_list)
		dev_put(dev);
}

static void rollback_registered(struct net_device *dev)
{
	LIST_HEAD(single);

	list_add(&dev->unreg_list, &single);
	rollback_registered_many(&single);
	list_del(&single);
}

static netdev_features_t netdev_fix_features(struct net_device *dev,
	netdev_features_t features)
{
	/* Fix illegal checksum combinations */
	if ((features & NETIF_F_HW_CSUM) &&
	    (features & (NETIF_F_IP_CSUM|NETIF_F_IPV6_CSUM))) {
		netdev_warn(dev, "mixed HW and IP checksum settings.\n");
		features &= ~(NETIF_F_IP_CSUM|NETIF_F_IPV6_CSUM);
	}

	/* Fix illegal SG+CSUM combinations. */
	if ((features & NETIF_F_SG) &&
	    !(features & NETIF_F_ALL_CSUM)) {
		netdev_dbg(dev,
			"Dropping NETIF_F_SG since no checksum feature.\n");
		features &= ~NETIF_F_SG;
	}

	/* TSO requires that SG is present as well. */
	if ((features & NETIF_F_ALL_TSO) && !(features & NETIF_F_SG)) {
		netdev_dbg(dev, "Dropping TSO features since no SG feature.\n");
		features &= ~NETIF_F_ALL_TSO;
	}

	/* TSO ECN requires that TSO is present as well. */
	if ((features & NETIF_F_ALL_TSO) == NETIF_F_TSO_ECN)
		features &= ~NETIF_F_TSO_ECN;

	/* Software GSO depends on SG. */
	if ((features & NETIF_F_GSO) && !(features & NETIF_F_SG)) {
		netdev_dbg(dev, "Dropping NETIF_F_GSO since no SG feature.\n");
		features &= ~NETIF_F_GSO;
	}

	/* UFO needs SG and checksumming */
	if (features & NETIF_F_UFO) {
		/* maybe split UFO into V4 and V6? */
		if (!((features & NETIF_F_GEN_CSUM) ||
		    (features & (NETIF_F_IP_CSUM|NETIF_F_IPV6_CSUM))
			    == (NETIF_F_IP_CSUM|NETIF_F_IPV6_CSUM))) {
			netdev_dbg(dev,
				"Dropping NETIF_F_UFO since no checksum offload features.\n");
			features &= ~NETIF_F_UFO;
		}

		if (!(features & NETIF_F_SG)) {
			netdev_dbg(dev,
				"Dropping NETIF_F_UFO since no NETIF_F_SG feature.\n");
			features &= ~NETIF_F_UFO;
		}
	}

	return features;
}

int __netdev_update_features(struct net_device *dev)
{
	netdev_features_t features;
	int err = 0;

	ASSERT_RTNL();

	features = netdev_get_wanted_features(dev);

	if (dev->netdev_ops->ndo_fix_features)
		features = dev->netdev_ops->ndo_fix_features(dev, features);

	/* driver might be less strict about feature dependencies */
	features = netdev_fix_features(dev, features);

	if (dev->features == features)
		return 0;

	netdev_dbg(dev, "Features changed: %pNF -> %pNF\n",
		&dev->features, &features);

	if (dev->netdev_ops->ndo_set_features)
		err = dev->netdev_ops->ndo_set_features(dev, features);

	if (unlikely(err < 0)) {
		netdev_err(dev,
			"set_features() failed (%d); wanted %pNF, left %pNF\n",
			err, &features, &dev->features);
		return -1;
	}

	if (!err)
		dev->features = features;

	return 1;
}

/**
 *	netdev_update_features - recalculate device features
 *	@dev: the device to check
 *
 *	Recalculate dev->features set and send notifications if it
 *	has changed. Should be called after driver or hardware dependent
 *	conditions might have changed that influence the features.
 */
void netdev_update_features(struct net_device *dev)
{
	if (__netdev_update_features(dev))
		netdev_features_change(dev);
}
EXPORT_SYMBOL(netdev_update_features);

/**
 *	netdev_change_features - recalculate device features
 *	@dev: the device to check
 *
 *	Recalculate dev->features set and send notifications even
 *	if they have not changed. Should be called instead of
 *	netdev_update_features() if also dev->vlan_features might
 *	have changed to allow the changes to be propagated to stacked
 *	VLAN devices.
 */
void netdev_change_features(struct net_device *dev)
{
	__netdev_update_features(dev);
	netdev_features_change(dev);
}
EXPORT_SYMBOL(netdev_change_features);

/**
 *	netif_stacked_transfer_operstate -	transfer operstate
 *	@rootdev: the root or lower level device to transfer state from
 *	@dev: the device to transfer operstate to
 *
 *	Transfer operational state from root to device. This is normally
 *	called when a stacking relationship exists between the root
 *	device and the device(a leaf device).
 */
void netif_stacked_transfer_operstate(const struct net_device *rootdev,
					struct net_device *dev)
{
	if (rootdev->operstate == IF_OPER_DORMANT)
		netif_dormant_on(dev);
	else
		netif_dormant_off(dev);

	if (netif_carrier_ok(rootdev)) {
		if (!netif_carrier_ok(dev))
			netif_carrier_on(dev);
	} else {
		if (netif_carrier_ok(dev))
			netif_carrier_off(dev);
	}
}
EXPORT_SYMBOL(netif_stacked_transfer_operstate);

#ifdef CONFIG_RPS
static int netif_alloc_rx_queues(struct net_device *dev)
{
	unsigned int i, count = dev->num_rx_queues;
	struct netdev_rx_queue *rx;

	BUG_ON(count < 1);

	rx = kcalloc(count, sizeof(struct netdev_rx_queue), GFP_KERNEL);
	if (!rx)
		return -ENOMEM;

	dev->_rx = rx;

	for (i = 0; i < count; i++)
		rx[i].dev = dev;
	return 0;
}
#endif

static void netdev_init_one_queue(struct net_device *dev,
				  struct netdev_queue *queue, void *_unused)
{
	/* Initialize queue lock */
	spin_lock_init(&queue->_xmit_lock);
	netdev_set_xmit_lockdep_class(&queue->_xmit_lock, dev->type);
	queue->xmit_lock_owner = -1;
	netdev_queue_numa_node_write(queue, NUMA_NO_NODE);
	queue->dev = dev;
#ifdef CONFIG_BQL
	dql_init(&queue->dql, HZ);
#endif
}

static int netif_alloc_netdev_queues(struct net_device *dev)
{
	unsigned int count = dev->num_tx_queues;
	struct netdev_queue *tx;

	BUG_ON(count < 1);

	tx = kcalloc(count, sizeof(struct netdev_queue), GFP_KERNEL);
	if (!tx)
		return -ENOMEM;

	dev->_tx = tx;

	netdev_for_each_tx_queue(dev, netdev_init_one_queue, NULL);
	spin_lock_init(&dev->tx_global_lock);

	return 0;
}

/**
 *	register_netdevice	- register a network device
 *	@dev: device to register
 *
 *	Take a completed network device structure and add it to the kernel
 *	interfaces. A %NETDEV_REGISTER message is sent to the netdev notifier
 *	chain. 0 is returned on success. A negative errno code is returned
 *	on a failure to set up the device, or if the name is a duplicate.
 *
 *	Callers must hold the rtnl semaphore. You may want
 *	register_netdev() instead of this.
 *
 *	BUGS:
 *	The locking appears insufficient to guarantee two parallel registers
 *	will not get the same name.
 */

int register_netdevice(struct net_device *dev)
{
	int ret;
	struct net *net = dev_net(dev);

	BUG_ON(dev_boot_phase);
	ASSERT_RTNL();

	might_sleep();

	/* When net_device's are persistent, this will be fatal. */
	BUG_ON(dev->reg_state != NETREG_UNINITIALIZED);
	BUG_ON(!net);

	spin_lock_init(&dev->addr_list_lock);
	netdev_set_addr_lockdep_class(dev);

	dev->iflink = -1;

	ret = dev_get_valid_name(net, dev, dev->name);
	if (ret < 0)
		goto out;

	/* Init, if this function is available */
	if (dev->netdev_ops->ndo_init) {
		ret = dev->netdev_ops->ndo_init(dev);
		if (ret) {
			if (ret > 0)
				ret = -EIO;
			goto out;
		}
	}

	if (((dev->hw_features | dev->features) & NETIF_F_HW_VLAN_FILTER) &&
	    (!dev->netdev_ops->ndo_vlan_rx_add_vid ||
	     !dev->netdev_ops->ndo_vlan_rx_kill_vid)) {
		netdev_WARN(dev, "Buggy VLAN acceleration in driver!\n");
		ret = -EINVAL;
		goto err_uninit;
	}

	ret = -EBUSY;
	if (!dev->ifindex)
		dev->ifindex = dev_new_index(net);
	else if (__dev_get_by_index(net, dev->ifindex))
		goto err_uninit;

	if (dev->iflink == -1)
		dev->iflink = dev->ifindex;

	/* Transfer changeable features to wanted_features and enable
	 * software offloads (GSO and GRO).
	 */
	dev->hw_features |= NETIF_F_SOFT_FEATURES;
	dev->features |= NETIF_F_SOFT_FEATURES;
	dev->wanted_features = dev->features & dev->hw_features;

	/* Turn on no cache copy if HW is doing checksum */
	if (!(dev->flags & IFF_LOOPBACK)) {
		dev->hw_features |= NETIF_F_NOCACHE_COPY;
		if (dev->features & NETIF_F_ALL_CSUM) {
			dev->wanted_features |= NETIF_F_NOCACHE_COPY;
			dev->features |= NETIF_F_NOCACHE_COPY;
		}
	}

	/* Make NETIF_F_HIGHDMA inheritable to VLAN devices.
	 */
	dev->vlan_features |= NETIF_F_HIGHDMA;

	ret = call_netdevice_notifiers(NETDEV_POST_INIT, dev);
	ret = notifier_to_errno(ret);
	if (ret)
		goto err_uninit;

	ret = netdev_register_kobject(dev);
	if (ret)
		goto err_uninit;
	dev->reg_state = NETREG_REGISTERED;

	__netdev_update_features(dev);

	/*
	 *	Default initial state at registry is that the
	 *	device is present.
	 */

	set_bit(__LINK_STATE_PRESENT, &dev->state);

	linkwatch_init_dev(dev);

	dev_init_scheduler(dev);
	dev_hold(dev);
	list_netdevice(dev);
	add_device_randomness(dev->dev_addr, dev->addr_len);

	/* If the device has permanent device address, driver should
	 * set dev_addr and also addr_assign_type should be set to
	 * NET_ADDR_PERM (default value).
	 */
	if (dev->addr_assign_type == NET_ADDR_PERM)
		memcpy(dev->perm_addr, dev->dev_addr, dev->addr_len);

	/* Notify protocols, that a new device appeared. */
	ret = call_netdevice_notifiers(NETDEV_REGISTER, dev);
	ret = notifier_to_errno(ret);
	if (ret) {
		rollback_registered(dev);
		dev->reg_state = NETREG_UNREGISTERED;
	}
	/*
	 *	Prevent userspace races by waiting until the network
	 *	device is fully setup before sending notifications.
	 */
	if (!dev->rtnl_link_ops ||
	    dev->rtnl_link_state == RTNL_LINK_INITIALIZED)
		rtmsg_ifinfo(RTM_NEWLINK, dev, ~0U);

out:
	return ret;

err_uninit:
	if (dev->netdev_ops->ndo_uninit)
		dev->netdev_ops->ndo_uninit(dev);
	goto out;
}
EXPORT_SYMBOL(register_netdevice);

/**
 *	init_dummy_netdev	- init a dummy network device for NAPI
 *	@dev: device to init
 *
 *	This takes a network device structure and initialize the minimum
 *	amount of fields so it can be used to schedule NAPI polls without
 *	registering a full blown interface. This is to be used by drivers
 *	that need to tie several hardware interfaces to a single NAPI
 *	poll scheduler due to HW limitations.
 */
int init_dummy_netdev(struct net_device *dev)
{
	/* Clear everything. Note we don't initialize spinlocks
	 * are they aren't supposed to be taken by any of the
	 * NAPI code and this dummy netdev is supposed to be
	 * only ever used for NAPI polls
	 */
	memset(dev, 0, sizeof(struct net_device));

	/* make sure we BUG if trying to hit standard
	 * register/unregister code path
	 */
	dev->reg_state = NETREG_DUMMY;

	/* NAPI wants this */
	INIT_LIST_HEAD(&dev->napi_list);

	/* a dummy interface is started by default */
	set_bit(__LINK_STATE_PRESENT, &dev->state);
	set_bit(__LINK_STATE_START, &dev->state);

	/* Note : We dont allocate pcpu_refcnt for dummy devices,
	 * because users of this 'device' dont need to change
	 * its refcount.
	 */

	return 0;
}
EXPORT_SYMBOL_GPL(init_dummy_netdev);


/**
 *	register_netdev	- register a network device
 *	@dev: device to register
 *
 *	Take a completed network device structure and add it to the kernel
 *	interfaces. A %NETDEV_REGISTER message is sent to the netdev notifier
 *	chain. 0 is returned on success. A negative errno code is returned
 *	on a failure to set up the device, or if the name is a duplicate.
 *
 *	This is a wrapper around register_netdevice that takes the rtnl semaphore
 *	and expands the device name if you passed a format string to
 *	alloc_netdev.
 */
int register_netdev(struct net_device *dev)
{
	int err;

	rtnl_lock();
	err = register_netdevice(dev);
	rtnl_unlock();
	return err;
}
EXPORT_SYMBOL(register_netdev);

int netdev_refcnt_read(const struct net_device *dev)
{
	int i, refcnt = 0;

	for_each_possible_cpu(i)
		refcnt += *per_cpu_ptr(dev->pcpu_refcnt, i);
	return refcnt;
}
EXPORT_SYMBOL(netdev_refcnt_read);

/**
 * netdev_wait_allrefs - wait until all references are gone.
 * @dev: target net_device
 *
 * This is called when unregistering network devices.
 *
 * Any protocol or device that holds a reference should register
 * for netdevice notification, and cleanup and put back the
 * reference if they receive an UNREGISTER event.
 * We can get stuck here if buggy protocols don't correctly
 * call dev_put.
 */
static void netdev_wait_allrefs(struct net_device *dev)
{
	unsigned long rebroadcast_time, warning_time;
	int refcnt;

	linkwatch_forget_dev(dev);

	rebroadcast_time = warning_time = jiffies;
	refcnt = netdev_refcnt_read(dev);

	while (refcnt != 0) {
		if (time_after(jiffies, rebroadcast_time + 1 * HZ)) {
			rtnl_lock();

			/* Rebroadcast unregister notification */
			call_netdevice_notifiers(NETDEV_UNREGISTER, dev);

			__rtnl_unlock();
			rcu_barrier();
			rtnl_lock();

			call_netdevice_notifiers(NETDEV_UNREGISTER_FINAL, dev);
			if (test_bit(__LINK_STATE_LINKWATCH_PENDING,
				     &dev->state)) {
				/* We must not have linkwatch events
				 * pending on unregister. If this
				 * happens, we simply run the queue
				 * unscheduled, resulting in a noop
				 * for this device.
				 */
				linkwatch_run_queue();
			}

			__rtnl_unlock();

			rebroadcast_time = jiffies;
		}

		msleep(250);

		refcnt = netdev_refcnt_read(dev);

		if (time_after(jiffies, warning_time + 10 * HZ)) {
			pr_emerg("unregister_netdevice: waiting for %s to become free. Usage count = %d\n",
				 dev->name, refcnt);
			warning_time = jiffies;
		}
	}
}

/* The sequence is:
 *
 *	rtnl_lock();
 *	...
 *	register_netdevice(x1);
 *	register_netdevice(x2);
 *	...
 *	unregister_netdevice(y1);
 *	unregister_netdevice(y2);
 *      ...
 *	rtnl_unlock();
 *	free_netdev(y1);
 *	free_netdev(y2);
 *
 * We are invoked by rtnl_unlock().
 * This allows us to deal with problems:
 * 1) We can delete sysfs objects which invoke hotplug
 *    without deadlocking with linkwatch via keventd.
 * 2) Since we run with the RTNL semaphore not held, we can sleep
 *    safely in order to wait for the netdev refcnt to drop to zero.
 *
 * We must not return until all unregister events added during
 * the interval the lock was held have been completed.
 */
void netdev_run_todo(void)
{
	struct list_head list;

	/* Snapshot list, allow later requests */
	list_replace_init(&net_todo_list, &list);

	__rtnl_unlock();


	/* Wait for rcu callbacks to finish before next phase */
	if (!list_empty(&list))
		rcu_barrier();

	while (!list_empty(&list)) {
		struct net_device *dev
			= list_first_entry(&list, struct net_device, todo_list);
		list_del(&dev->todo_list);

		rtnl_lock();
		call_netdevice_notifiers(NETDEV_UNREGISTER_FINAL, dev);
		__rtnl_unlock();

		if (unlikely(dev->reg_state != NETREG_UNREGISTERING)) {
			pr_err("network todo '%s' but state %d\n",
			       dev->name, dev->reg_state);
			dump_stack();
			continue;
		}

		dev->reg_state = NETREG_UNREGISTERED;

		on_each_cpu(flush_backlog, dev, 1);

		netdev_wait_allrefs(dev);

		/* paranoia */
		BUG_ON(netdev_refcnt_read(dev));
		WARN_ON(rcu_access_pointer(dev->ip_ptr));
		WARN_ON(rcu_access_pointer(dev->ip6_ptr));
		WARN_ON(dev->dn_ptr);

		if (dev->destructor)
			dev->destructor(dev);

		/* Free network device */
		kobject_put(&dev->dev.kobj);
	}
}

/* Convert net_device_stats to rtnl_link_stats64.  They have the same
 * fields in the same order, with only the type differing.
 */
void netdev_stats_to_stats64(struct rtnl_link_stats64 *stats64,
			     const struct net_device_stats *netdev_stats)
{
#if BITS_PER_LONG == 64
	BUILD_BUG_ON(sizeof(*stats64) != sizeof(*netdev_stats));
	memcpy(stats64, netdev_stats, sizeof(*stats64));
#else
	size_t i, n = sizeof(*stats64) / sizeof(u64);
	const unsigned long *src = (const unsigned long *)netdev_stats;
	u64 *dst = (u64 *)stats64;

	BUILD_BUG_ON(sizeof(*netdev_stats) / sizeof(unsigned long) !=
		     sizeof(*stats64) / sizeof(u64));
	for (i = 0; i < n; i++)
		dst[i] = src[i];
#endif
}
EXPORT_SYMBOL(netdev_stats_to_stats64);

/**
 *	dev_get_stats	- get network device statistics
 *	@dev: device to get statistics from
 *	@storage: place to store stats
 *
 *	Get network statistics from device. Return @storage.
 *	The device driver may provide its own method by setting
 *	dev->netdev_ops->get_stats64 or dev->netdev_ops->get_stats;
 *	otherwise the internal statistics structure is used.
 */
struct rtnl_link_stats64 *dev_get_stats(struct net_device *dev,
					struct rtnl_link_stats64 *storage)
{
	const struct net_device_ops *ops = dev->netdev_ops;

	if (ops->ndo_get_stats64) {
		memset(storage, 0, sizeof(*storage));
		ops->ndo_get_stats64(dev, storage);
	} else if (ops->ndo_get_stats) {
		netdev_stats_to_stats64(storage, ops->ndo_get_stats(dev));
	} else {
		netdev_stats_to_stats64(storage, &dev->stats);
	}
	storage->rx_dropped += atomic_long_read(&dev->rx_dropped);
	return storage;
}
EXPORT_SYMBOL(dev_get_stats);

struct netdev_queue *dev_ingress_queue_create(struct net_device *dev)
{
	struct netdev_queue *queue = dev_ingress_queue(dev);

#ifdef CONFIG_NET_CLS_ACT
	if (queue)
		return queue;
	queue = kzalloc(sizeof(*queue), GFP_KERNEL);
	if (!queue)
		return NULL;
	netdev_init_one_queue(dev, queue, NULL);
	queue->qdisc = &noop_qdisc;
	queue->qdisc_sleeping = &noop_qdisc;
	rcu_assign_pointer(dev->ingress_queue, queue);
#endif
	return queue;
}

static const struct ethtool_ops default_ethtool_ops;

void netdev_set_default_ethtool_ops(struct net_device *dev,
				    const struct ethtool_ops *ops)
{
	if (dev->ethtool_ops == &default_ethtool_ops)
		dev->ethtool_ops = ops;
}
EXPORT_SYMBOL_GPL(netdev_set_default_ethtool_ops);

/**
 *	alloc_netdev_mqs - allocate network device
 *	@sizeof_priv:	size of private data to allocate space for
 *	@name:		device name format string
 *	@setup:		callback to initialize device
 *	@txqs:		the number of TX subqueues to allocate
 *	@rxqs:		the number of RX subqueues to allocate
 *
 *	Allocates a struct net_device with private data area for driver use
 *	and performs basic initialization.  Also allocates subquue structs
 *	for each queue on the device.
 */
struct net_device *alloc_netdev_mqs(int sizeof_priv, const char *name,
		void (*setup)(struct net_device *),
		unsigned int txqs, unsigned int rxqs)
{
	struct net_device *dev;
	size_t alloc_size;
	struct net_device *p;

	BUG_ON(strlen(name) >= sizeof(dev->name));

	if (txqs < 1) {
		pr_err("alloc_netdev: Unable to allocate device with zero queues\n");
		return NULL;
	}

#ifdef CONFIG_RPS
	if (rxqs < 1) {
		pr_err("alloc_netdev: Unable to allocate device with zero RX queues\n");
		return NULL;
	}
#endif

	alloc_size = sizeof(struct net_device);
	if (sizeof_priv) {
		/* ensure 32-byte alignment of private area */
		alloc_size = ALIGN(alloc_size, NETDEV_ALIGN);
		alloc_size += sizeof_priv;
	}
	/* ensure 32-byte alignment of whole construct */
	alloc_size += NETDEV_ALIGN - 1;

	p = kzalloc(alloc_size, GFP_KERNEL);
	if (!p)
		return NULL;

	dev = PTR_ALIGN(p, NETDEV_ALIGN);
	dev->padded = (char *)dev - (char *)p;

	dev->pcpu_refcnt = alloc_percpu(int);
	if (!dev->pcpu_refcnt)
		goto free_p;

	if (dev_addr_init(dev))
		goto free_pcpu;

	dev_mc_init(dev);
	dev_uc_init(dev);

	dev_net_set(dev, &init_net);

	dev->gso_max_size = GSO_MAX_SIZE;
	dev->gso_max_segs = GSO_MAX_SEGS;

	INIT_LIST_HEAD(&dev->napi_list);
	INIT_LIST_HEAD(&dev->unreg_list);
	INIT_LIST_HEAD(&dev->link_watch_list);
	INIT_LIST_HEAD(&dev->upper_dev_list);
	dev->priv_flags = IFF_XMIT_DST_RELEASE;
	setup(dev);

	dev->num_tx_queues = txqs;
	dev->real_num_tx_queues = txqs;
	if (netif_alloc_netdev_queues(dev))
		goto free_all;

#ifdef CONFIG_RPS
	dev->num_rx_queues = rxqs;
	dev->real_num_rx_queues = rxqs;
	if (netif_alloc_rx_queues(dev))
		goto free_all;
#endif

	strcpy(dev->name, name);
	dev->group = INIT_NETDEV_GROUP;
	if (!dev->ethtool_ops)
		dev->ethtool_ops = &default_ethtool_ops;
	return dev;

free_all:
	free_netdev(dev);
	return NULL;

free_pcpu:
	free_percpu(dev->pcpu_refcnt);
	kfree(dev->_tx);
#ifdef CONFIG_RPS
	kfree(dev->_rx);
#endif

free_p:
	kfree(p);
	return NULL;
}
EXPORT_SYMBOL(alloc_netdev_mqs);

/**
 *	free_netdev - free network device
 *	@dev: device
 *
 *	This function does the last stage of destroying an allocated device
 * 	interface. The reference to the device object is released.
 *	If this is the last reference then it will be freed.
 */
void free_netdev(struct net_device *dev)
{
	struct napi_struct *p, *n;

	release_net(dev_net(dev));

	kfree(dev->_tx);
#ifdef CONFIG_RPS
	kfree(dev->_rx);
#endif

	kfree(rcu_dereference_protected(dev->ingress_queue, 1));

	/* Flush device addresses */
	dev_addr_flush(dev);

	list_for_each_entry_safe(p, n, &dev->napi_list, dev_list)
		netif_napi_del(p);

	free_percpu(dev->pcpu_refcnt);
	dev->pcpu_refcnt = NULL;

	/*  Compatibility with error handling in drivers */
	if (dev->reg_state == NETREG_UNINITIALIZED) {
		kfree((char *)dev - dev->padded);
		return;
	}

	BUG_ON(dev->reg_state != NETREG_UNREGISTERED);
	dev->reg_state = NETREG_RELEASED;

	/* will free via device release */
	put_device(&dev->dev);
}
EXPORT_SYMBOL(free_netdev);

/**
 *	synchronize_net -  Synchronize with packet receive processing
 *
 *	Wait for packets currently being received to be done.
 *	Does not block later packets from starting.
 */
void synchronize_net(void)
{
	might_sleep();
	if (rtnl_is_locked())
		synchronize_rcu_expedited();
	else
		synchronize_rcu();
}
EXPORT_SYMBOL(synchronize_net);

/**
 *	unregister_netdevice_queue - remove device from the kernel
 *	@dev: device
 *	@head: list
 *
 *	This function shuts down a device interface and removes it
 *	from the kernel tables.
 *	If head not NULL, device is queued to be unregistered later.
 *
 *	Callers must hold the rtnl semaphore.  You may want
 *	unregister_netdev() instead of this.
 */

void unregister_netdevice_queue(struct net_device *dev, struct list_head *head)
{
	ASSERT_RTNL();

	if (head) {
		list_move_tail(&dev->unreg_list, head);
	} else {
		rollback_registered(dev);
		/* Finish processing unregister after unlock */
		net_set_todo(dev);
	}
}
EXPORT_SYMBOL(unregister_netdevice_queue);

/**
 *	unregister_netdevice_many - unregister many devices
 *	@head: list of devices
 */
void unregister_netdevice_many(struct list_head *head)
{
	struct net_device *dev;

	if (!list_empty(head)) {
		rollback_registered_many(head);
		list_for_each_entry(dev, head, unreg_list)
			net_set_todo(dev);
	}
}
EXPORT_SYMBOL(unregister_netdevice_many);

/**
 *	unregister_netdev - remove device from the kernel
 *	@dev: device
 *
 *	This function shuts down a device interface and removes it
 *	from the kernel tables.
 *
 *	This is just a wrapper for unregister_netdevice that takes
 *	the rtnl semaphore.  In general you want to use this and not
 *	unregister_netdevice.
 */
void unregister_netdev(struct net_device *dev)
{
	rtnl_lock();
	unregister_netdevice(dev);
	rtnl_unlock();
}
EXPORT_SYMBOL(unregister_netdev);

/**
 *	dev_change_net_namespace - move device to different nethost namespace
 *	@dev: device
 *	@net: network namespace
 *	@pat: If not NULL name pattern to try if the current device name
 *	      is already taken in the destination network namespace.
 *
 *	This function shuts down a device interface and moves it
 *	to a new network namespace. On success 0 is returned, on
 *	a failure a netagive errno code is returned.
 *
 *	Callers must hold the rtnl semaphore.
 */

int dev_change_net_namespace(struct net_device *dev, struct net *net, const char *pat)
{
	int err;

	ASSERT_RTNL();

	/* Don't allow namespace local devices to be moved. */
	err = -EINVAL;
	if (dev->features & NETIF_F_NETNS_LOCAL)
		goto out;

	/* Ensure the device has been registrered */
	if (dev->reg_state != NETREG_REGISTERED)
		goto out;

	/* Get out if there is nothing todo */
	err = 0;
	if (net_eq(dev_net(dev), net))
		goto out;

	/* Pick the destination device name, and ensure
	 * we can use it in the destination network namespace.
	 */
	err = -EEXIST;
	if (__dev_get_by_name(net, dev->name)) {
		/* We get here if we can't use the current device name */
		if (!pat)
			goto out;
		if (dev_get_valid_name(net, dev, pat) < 0)
			goto out;
	}

	/*
	 * And now a mini version of register_netdevice unregister_netdevice.
	 */

	/* If device is running close it first. */
	dev_close(dev);

	/* And unlink it from device chain */
	err = -ENODEV;
	unlist_netdevice(dev);

	synchronize_net();

	/* Shutdown queueing discipline. */
	dev_shutdown(dev);

	/* Notify protocols, that we are about to destroy
	   this device. They should clean all the things.

	   Note that dev->reg_state stays at NETREG_REGISTERED.
	   This is wanted because this way 8021q and macvlan know
	   the device is just moving and can keep their slaves up.
	*/
	call_netdevice_notifiers(NETDEV_UNREGISTER, dev);
	rcu_barrier();
	call_netdevice_notifiers(NETDEV_UNREGISTER_FINAL, dev);
	rtmsg_ifinfo(RTM_DELLINK, dev, ~0U);

	/*
	 *	Flush the unicast and multicast chains
	 */
	dev_uc_flush(dev);
	dev_mc_flush(dev);

	/* Send a netdev-removed uevent to the old namespace */
	kobject_uevent(&dev->dev.kobj, KOBJ_REMOVE);

	/* Actually switch the network namespace */
	dev_net_set(dev, net);

	/* If there is an ifindex conflict assign a new one */
	if (__dev_get_by_index(net, dev->ifindex)) {
		int iflink = (dev->iflink == dev->ifindex);
		dev->ifindex = dev_new_index(net);
		if (iflink)
			dev->iflink = dev->ifindex;
	}

	/* Send a netdev-add uevent to the new namespace */
	kobject_uevent(&dev->dev.kobj, KOBJ_ADD);

	/* Fixup kobjects */
	err = device_rename(&dev->dev, dev->name);
	WARN_ON(err);

	/* Add the device back in the hashes */
	list_netdevice(dev);

	/* Notify protocols, that a new device appeared. */
	call_netdevice_notifiers(NETDEV_REGISTER, dev);

	/*
	 *	Prevent userspace races by waiting until the network
	 *	device is fully setup before sending notifications.
	 */
	rtmsg_ifinfo(RTM_NEWLINK, dev, ~0U);

	synchronize_net();
	err = 0;
out:
	return err;
}
EXPORT_SYMBOL_GPL(dev_change_net_namespace);

static int dev_cpu_callback(struct notifier_block *nfb,
			    unsigned long action,
			    void *ocpu)
{
	struct sk_buff **list_skb;
	struct sk_buff *skb;
	unsigned int cpu, oldcpu = (unsigned long)ocpu;
	struct softnet_data *sd, *oldsd;

	if (action != CPU_DEAD && action != CPU_DEAD_FROZEN)
		return NOTIFY_OK;

	local_irq_disable();
	cpu = smp_processor_id();
	sd = &per_cpu(softnet_data, cpu);
	oldsd = &per_cpu(softnet_data, oldcpu);

	/* Find end of our completion_queue. */
	list_skb = &sd->completion_queue;
	while (*list_skb)
		list_skb = &(*list_skb)->next;
	/* Append completion queue from offline CPU. */
	*list_skb = oldsd->completion_queue;
	oldsd->completion_queue = NULL;

	/* Append output queue from offline CPU. */
	if (oldsd->output_queue) {
		*sd->output_queue_tailp = oldsd->output_queue;
		sd->output_queue_tailp = oldsd->output_queue_tailp;
		oldsd->output_queue = NULL;
		oldsd->output_queue_tailp = &oldsd->output_queue;
	}
	/* Append NAPI poll list from offline CPU. */
	if (!list_empty(&oldsd->poll_list)) {
		list_splice_init(&oldsd->poll_list, &sd->poll_list);
		raise_softirq_irqoff(NET_RX_SOFTIRQ);
	}

	raise_softirq_irqoff(NET_TX_SOFTIRQ);
	local_irq_enable();

	/* Process offline CPU's input_pkt_queue */
	while ((skb = __skb_dequeue(&oldsd->process_queue))) {
		netif_rx(skb);
		input_queue_head_incr(oldsd);
	}
	while ((skb = __skb_dequeue(&oldsd->input_pkt_queue))) {
		netif_rx(skb);
		input_queue_head_incr(oldsd);
	}

	return NOTIFY_OK;
}


/**
 *	netdev_increment_features - increment feature set by one
 *	@all: current feature set
 *	@one: new feature set
 *	@mask: mask feature set
 *
 *	Computes a new feature set after adding a device with feature set
 *	@one to the master device with current feature set @all.  Will not
 *	enable anything that is off in @mask. Returns the new feature set.
 */
netdev_features_t netdev_increment_features(netdev_features_t all,
	netdev_features_t one, netdev_features_t mask)
{
	if (mask & NETIF_F_GEN_CSUM)
		mask |= NETIF_F_ALL_CSUM;
	mask |= NETIF_F_VLAN_CHALLENGED;

	all |= one & (NETIF_F_ONE_FOR_ALL|NETIF_F_ALL_CSUM) & mask;
	all &= one | ~NETIF_F_ALL_FOR_ALL;

	/* If one device supports hw checksumming, set for all. */
	if (all & NETIF_F_GEN_CSUM)
		all &= ~(NETIF_F_ALL_CSUM & ~NETIF_F_GEN_CSUM);

	return all;
}
EXPORT_SYMBOL(netdev_increment_features);

static struct hlist_head *netdev_create_hash(void)
{
	int i;
	struct hlist_head *hash;

	hash = kmalloc(sizeof(*hash) * NETDEV_HASHENTRIES, GFP_KERNEL);
	if (hash != NULL)
		for (i = 0; i < NETDEV_HASHENTRIES; i++)
			INIT_HLIST_HEAD(&hash[i]);

	return hash;
}

/* Initialize per network namespace state */
static int __net_init netdev_init(struct net *net)
{
	if (net != &init_net)
		INIT_LIST_HEAD(&net->dev_base_head);

	net->dev_name_head = netdev_create_hash();
	if (net->dev_name_head == NULL)
		goto err_name;

	net->dev_index_head = netdev_create_hash();
	if (net->dev_index_head == NULL)
		goto err_idx;

	return 0;

err_idx:
	kfree(net->dev_name_head);
err_name:
	return -ENOMEM;
}

/**
 *	netdev_drivername - network driver for the device
 *	@dev: network device
 *
 *	Determine network driver for device.
 */
const char *netdev_drivername(const struct net_device *dev)
{
	const struct device_driver *driver;
	const struct device *parent;
	const char *empty = "";

	parent = dev->dev.parent;
	if (!parent)
		return empty;

	driver = parent->driver;
	if (driver && driver->name)
		return driver->name;
	return empty;
}

static int __netdev_printk(const char *level, const struct net_device *dev,
			   struct va_format *vaf)
{
	int r;

	if (dev && dev->dev.parent) {
		r = dev_printk_emit(level[1] - '0',
				    dev->dev.parent,
				    "%s %s %s: %pV",
				    dev_driver_string(dev->dev.parent),
				    dev_name(dev->dev.parent),
				    netdev_name(dev), vaf);
	} else if (dev) {
		r = printk("%s%s: %pV", level, netdev_name(dev), vaf);
	} else {
		r = printk("%s(NULL net_device): %pV", level, vaf);
	}

	return r;
}

int netdev_printk(const char *level, const struct net_device *dev,
		  const char *format, ...)
{
	struct va_format vaf;
	va_list args;
	int r;

	va_start(args, format);

	vaf.fmt = format;
	vaf.va = &args;

	r = __netdev_printk(level, dev, &vaf);

	va_end(args);

	return r;
}
EXPORT_SYMBOL(netdev_printk);

#define define_netdev_printk_level(func, level)			\
int func(const struct net_device *dev, const char *fmt, ...)	\
{								\
	int r;							\
	struct va_format vaf;					\
	va_list args;						\
								\
	va_start(args, fmt);					\
								\
	vaf.fmt = fmt;						\
	vaf.va = &args;						\
								\
	r = __netdev_printk(level, dev, &vaf);			\
								\
	va_end(args);						\
								\
	return r;						\
}								\
EXPORT_SYMBOL(func);

define_netdev_printk_level(netdev_emerg, KERN_EMERG);
define_netdev_printk_level(netdev_alert, KERN_ALERT);
define_netdev_printk_level(netdev_crit, KERN_CRIT);
define_netdev_printk_level(netdev_err, KERN_ERR);
define_netdev_printk_level(netdev_warn, KERN_WARNING);
define_netdev_printk_level(netdev_notice, KERN_NOTICE);
define_netdev_printk_level(netdev_info, KERN_INFO);

static void __net_exit netdev_exit(struct net *net)
{
	kfree(net->dev_name_head);
	kfree(net->dev_index_head);
}

static struct pernet_operations __net_initdata netdev_net_ops = {
	.init = netdev_init,
	.exit = netdev_exit,
};

static void __net_exit default_device_exit(struct net *net)
{
	struct net_device *dev, *aux;
	/*
	 * Push all migratable network devices back to the
	 * initial network namespace
	 */
	rtnl_lock();
	for_each_netdev_safe(net, dev, aux) {
		int err;
		char fb_name[IFNAMSIZ];

		/* Ignore unmoveable devices (i.e. loopback) */
		if (dev->features & NETIF_F_NETNS_LOCAL)
			continue;

		/* Leave virtual devices for the generic cleanup */
		if (dev->rtnl_link_ops)
			continue;

		/* Push remaining network devices to init_net */
		snprintf(fb_name, IFNAMSIZ, "dev%d", dev->ifindex);
		err = dev_change_net_namespace(dev, &init_net, fb_name);
		if (err) {
			pr_emerg("%s: failed to move %s to init_net: %d\n",
				 __func__, dev->name, err);
			BUG();
		}
	}
	rtnl_unlock();
}

static void __net_exit default_device_exit_batch(struct list_head *net_list)
{
	/* At exit all network devices most be removed from a network
	 * namespace.  Do this in the reverse order of registration.
	 * Do this across as many network namespaces as possible to
	 * improve batching efficiency.
	 */
	struct net_device *dev;
	struct net *net;
	LIST_HEAD(dev_kill_list);

	rtnl_lock();
	list_for_each_entry(net, net_list, exit_list) {
		for_each_netdev_reverse(net, dev) {
			if (dev->rtnl_link_ops)
				dev->rtnl_link_ops->dellink(dev, &dev_kill_list);
			else
				unregister_netdevice_queue(dev, &dev_kill_list);
		}
	}
	unregister_netdevice_many(&dev_kill_list);
	list_del(&dev_kill_list);
	rtnl_unlock();
}

static struct pernet_operations __net_initdata default_device_ops = {
	.exit = default_device_exit,
	.exit_batch = default_device_exit_batch,
};

/*
 *	Initialize the DEV module. At boot time this walks the device list and
 *	unhooks any devices that fail to initialise (normally hardware not
 *	present) and leaves us with a valid list of present and active devices.
 *
 */

/*
 *       This is called single threaded during boot, so no need
 *       to take the rtnl semaphore.
 */
static int __init net_dev_init(void)
{
	int i, rc = -ENOMEM;

	BUG_ON(!dev_boot_phase);

	if (dev_proc_init())
		goto out;

	if (netdev_kobject_init())
		goto out;

	INIT_LIST_HEAD(&ptype_all);
	for (i = 0; i < PTYPE_HASH_SIZE; i++)
		INIT_LIST_HEAD(&ptype_base[i]);

	INIT_LIST_HEAD(&offload_base);

	if (register_pernet_subsys(&netdev_net_ops))
		goto out;

	/*
	 *	Initialise the packet receive queues.
	 */

	for_each_possible_cpu(i) {
		struct softnet_data *sd = &per_cpu(softnet_data, i);

		memset(sd, 0, sizeof(*sd));
		skb_queue_head_init(&sd->input_pkt_queue);
		skb_queue_head_init(&sd->process_queue);
		sd->completion_queue = NULL;
		INIT_LIST_HEAD(&sd->poll_list);
		sd->output_queue = NULL;
		sd->output_queue_tailp = &sd->output_queue;
#ifdef CONFIG_RPS
		sd->csd.func = rps_trigger_softirq;
		sd->csd.info = sd;
		sd->csd.flags = 0;
		sd->cpu = i;
#endif

		sd->backlog.poll = process_backlog;
		sd->backlog.weight = weight_p;
		sd->backlog.gro_list = NULL;
		sd->backlog.gro_count = 0;
	}

	dev_boot_phase = 0;

	/* The loopback device is special if any other network devices
	 * is present in a network namespace the loopback device must
	 * be present. Since we now dynamically allocate and free the
	 * loopback device ensure this invariant is maintained by
	 * keeping the loopback device as the first device on the
	 * list of network devices.  Ensuring the loopback devices
	 * is the first device that appears and the last network device
	 * that disappears.
	 */
	if (register_pernet_device(&loopback_net_ops))
		goto out;

	if (register_pernet_device(&default_device_ops))
		goto out;

	open_softirq(NET_TX_SOFTIRQ, net_tx_action);
	open_softirq(NET_RX_SOFTIRQ, net_rx_action);

	hotcpu_notifier(dev_cpu_callback, 0);
	dst_init();
	rc = 0;
out:
	return rc;
}

subsys_initcall(net_dev_init);<|MERGE_RESOLUTION|>--- conflicted
+++ resolved
@@ -4780,11 +4780,7 @@
 /**
  *	dev_change_carrier - Change device carrier
  *	@dev: device
-<<<<<<< HEAD
- *	@new_carries: new value
-=======
  *	@new_carrier: new value
->>>>>>> 9437a248
  *
  *	Change device carrier
  */

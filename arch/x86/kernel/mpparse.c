/*
 *	Intel Multiprocessor Specification 1.1 and 1.4
 *	compliant MP-table parsing routines.
 *
 *	(c) 1995 Alan Cox, Building #3 <alan@lxorguk.ukuu.org.uk>
 *	(c) 1998, 1999, 2000, 2009 Ingo Molnar <mingo@redhat.com>
 *      (c) 2008 Alexey Starikovskiy <astarikovskiy@suse.de>
 */

#include <linux/mm.h>
#include <linux/init.h>
#include <linux/delay.h>
#include <linux/bootmem.h>
#include <linux/kernel_stat.h>
#include <linux/mc146818rtc.h>
#include <linux/bitops.h>
#include <linux/acpi.h>
#include <linux/module.h>
#include <linux/smp.h>

#include <asm/mtrr.h>
#include <asm/mpspec.h>
#include <asm/pgalloc.h>
#include <asm/io_apic.h>
#include <asm/proto.h>
#include <asm/bios_ebda.h>
#include <asm/e820.h>
#include <asm/trampoline.h>
#include <asm/setup.h>
#include <asm/smp.h>

#include <asm/apic.h>
/*
 * Checksum an MP configuration block.
 */

static int __init mpf_checksum(unsigned char *mp, int len)
{
	int sum = 0;

	while (len--)
		sum += *mp++;

	return sum & 0xFF;
}

static void __init MP_processor_info(struct mpc_cpu *m)
{
	int apicid;
	char *bootup_cpu = "";

	if (!(m->cpuflag & CPU_ENABLED)) {
		disabled_cpus++;
		return;
	}

	if (x86_quirks->mpc_apic_id)
		apicid = x86_quirks->mpc_apic_id(m);
	else
		apicid = m->apicid;

	if (m->cpuflag & CPU_BOOTPROCESSOR) {
		bootup_cpu = " (Bootup-CPU)";
		boot_cpu_physical_apicid = m->apicid;
	}

	printk(KERN_INFO "Processor #%d%s\n", m->apicid, bootup_cpu);
	generic_processor_info(apicid, m->apicver);
}

#ifdef CONFIG_X86_IO_APIC
static void __init MP_bus_info(struct mpc_bus *m)
{
	char str[7];
	memcpy(str, m->bustype, 6);
	str[6] = 0;

	if (x86_quirks->mpc_oem_bus_info)
		x86_quirks->mpc_oem_bus_info(m, str);
	else
		apic_printk(APIC_VERBOSE, "Bus #%d is %s\n", m->busid, str);

#if MAX_MP_BUSSES < 256
	if (m->busid >= MAX_MP_BUSSES) {
		printk(KERN_WARNING "MP table busid value (%d) for bustype %s "
		       " is too large, max. supported is %d\n",
		       m->busid, str, MAX_MP_BUSSES - 1);
		return;
	}
#endif

	if (strncmp(str, BUSTYPE_ISA, sizeof(BUSTYPE_ISA) - 1) == 0) {
		set_bit(m->busid, mp_bus_not_pci);
#if defined(CONFIG_EISA) || defined(CONFIG_MCA)
		mp_bus_id_to_type[m->busid] = MP_BUS_ISA;
#endif
	} else if (strncmp(str, BUSTYPE_PCI, sizeof(BUSTYPE_PCI) - 1) == 0) {
		if (x86_quirks->mpc_oem_pci_bus)
			x86_quirks->mpc_oem_pci_bus(m);

		clear_bit(m->busid, mp_bus_not_pci);
#if defined(CONFIG_EISA) || defined(CONFIG_MCA)
		mp_bus_id_to_type[m->busid] = MP_BUS_PCI;
	} else if (strncmp(str, BUSTYPE_EISA, sizeof(BUSTYPE_EISA) - 1) == 0) {
		mp_bus_id_to_type[m->busid] = MP_BUS_EISA;
	} else if (strncmp(str, BUSTYPE_MCA, sizeof(BUSTYPE_MCA) - 1) == 0) {
		mp_bus_id_to_type[m->busid] = MP_BUS_MCA;
#endif
	} else
		printk(KERN_WARNING "Unknown bustype %s - ignoring\n", str);
}

static int bad_ioapic(unsigned long address)
{
	if (nr_ioapics >= MAX_IO_APICS) {
		printk(KERN_ERR "ERROR: Max # of I/O APICs (%d) exceeded "
		       "(found %d)\n", MAX_IO_APICS, nr_ioapics);
		panic("Recompile kernel with bigger MAX_IO_APICS!\n");
	}
	if (!address) {
		printk(KERN_ERR "WARNING: Bogus (zero) I/O APIC address"
		       " found in table, skipping!\n");
		return 1;
	}
	return 0;
}

static void __init MP_ioapic_info(struct mpc_ioapic *m)
{
	if (!(m->flags & MPC_APIC_USABLE))
		return;

	printk(KERN_INFO "I/O APIC #%d Version %d at 0x%X.\n",
	       m->apicid, m->apicver, m->apicaddr);

	if (bad_ioapic(m->apicaddr))
		return;

	mp_ioapics[nr_ioapics].apicaddr = m->apicaddr;
	mp_ioapics[nr_ioapics].apicid = m->apicid;
	mp_ioapics[nr_ioapics].type = m->type;
	mp_ioapics[nr_ioapics].apicver = m->apicver;
	mp_ioapics[nr_ioapics].flags = m->flags;
	nr_ioapics++;
}

static void print_MP_intsrc_info(struct mpc_intsrc *m)
{
	apic_printk(APIC_VERBOSE, "Int: type %d, pol %d, trig %d, bus %02x,"
		" IRQ %02x, APIC ID %x, APIC INT %02x\n",
		m->irqtype, m->irqflag & 3, (m->irqflag >> 2) & 3, m->srcbus,
		m->srcbusirq, m->dstapic, m->dstirq);
}

static void __init print_mp_irq_info(struct mpc_intsrc *mp_irq)
{
	apic_printk(APIC_VERBOSE, "Int: type %d, pol %d, trig %d, bus %02x,"
		" IRQ %02x, APIC ID %x, APIC INT %02x\n",
		mp_irq->irqtype, mp_irq->irqflag & 3,
		(mp_irq->irqflag >> 2) & 3, mp_irq->srcbus,
		mp_irq->srcbusirq, mp_irq->dstapic, mp_irq->dstirq);
}

static void __init assign_to_mp_irq(struct mpc_intsrc *m,
				    struct mpc_intsrc *mp_irq)
{
	mp_irq->dstapic = m->dstapic;
	mp_irq->type = m->type;
	mp_irq->irqtype = m->irqtype;
	mp_irq->irqflag = m->irqflag;
	mp_irq->srcbus = m->srcbus;
	mp_irq->srcbusirq = m->srcbusirq;
	mp_irq->dstirq = m->dstirq;
}

static void __init assign_to_mpc_intsrc(struct mpc_intsrc *mp_irq,
					struct mpc_intsrc *m)
{
	m->dstapic = mp_irq->dstapic;
	m->type = mp_irq->type;
	m->irqtype = mp_irq->irqtype;
	m->irqflag = mp_irq->irqflag;
	m->srcbus = mp_irq->srcbus;
	m->srcbusirq = mp_irq->srcbusirq;
	m->dstirq = mp_irq->dstirq;
}

static int __init mp_irq_mpc_intsrc_cmp(struct mpc_intsrc *mp_irq,
					struct mpc_intsrc *m)
{
	if (mp_irq->dstapic != m->dstapic)
		return 1;
	if (mp_irq->type != m->type)
		return 2;
	if (mp_irq->irqtype != m->irqtype)
		return 3;
	if (mp_irq->irqflag != m->irqflag)
		return 4;
	if (mp_irq->srcbus != m->srcbus)
		return 5;
	if (mp_irq->srcbusirq != m->srcbusirq)
		return 6;
	if (mp_irq->dstirq != m->dstirq)
		return 7;

	return 0;
}

static void __init MP_intsrc_info(struct mpc_intsrc *m)
{
	int i;

	print_MP_intsrc_info(m);

	for (i = 0; i < mp_irq_entries; i++) {
		if (!mp_irq_mpc_intsrc_cmp(&mp_irqs[i], m))
			return;
	}

	assign_to_mp_irq(m, &mp_irqs[mp_irq_entries]);
	if (++mp_irq_entries == MAX_IRQ_SOURCES)
		panic("Max # of irq sources exceeded!!\n");
}
#else /* CONFIG_X86_IO_APIC */
static inline void __init MP_bus_info(struct mpc_bus *m) {}
static inline void __init MP_ioapic_info(struct mpc_ioapic *m) {}
static inline void __init MP_intsrc_info(struct mpc_intsrc *m) {}
#endif /* CONFIG_X86_IO_APIC */


static void __init MP_lintsrc_info(struct mpc_lintsrc *m)
{
	apic_printk(APIC_VERBOSE, "Lint: type %d, pol %d, trig %d, bus %02x,"
		" IRQ %02x, APIC ID %x, APIC LINT %02x\n",
		m->irqtype, m->irqflag & 3, (m->irqflag >> 2) & 3, m->srcbusid,
		m->srcbusirq, m->destapic, m->destapiclint);
}

/*
 * Read/parse the MPC
 */

static int __init smp_check_mpc(struct mpc_table *mpc, char *oem, char *str)
{

	if (memcmp(mpc->signature, MPC_SIGNATURE, 4)) {
		printk(KERN_ERR "MPTABLE: bad signature [%c%c%c%c]!\n",
		       mpc->signature[0], mpc->signature[1],
		       mpc->signature[2], mpc->signature[3]);
		return 0;
	}
	if (mpf_checksum((unsigned char *)mpc, mpc->length)) {
		printk(KERN_ERR "MPTABLE: checksum error!\n");
		return 0;
	}
	if (mpc->spec != 0x01 && mpc->spec != 0x04) {
		printk(KERN_ERR "MPTABLE: bad table version (%d)!!\n",
		       mpc->spec);
		return 0;
	}
	if (!mpc->lapic) {
		printk(KERN_ERR "MPTABLE: null local APIC address!\n");
		return 0;
	}
	memcpy(oem, mpc->oem, 8);
	oem[8] = 0;
	printk(KERN_INFO "MPTABLE: OEM ID: %s\n", oem);

	memcpy(str, mpc->productid, 12);
	str[12] = 0;

	printk(KERN_INFO "MPTABLE: Product ID: %s\n", str);

	printk(KERN_INFO "MPTABLE: APIC at: 0x%X\n", mpc->lapic);

	return 1;
}

static void skip_entry(unsigned char **ptr, int *count, int size)
{
	*ptr += size;
	*count += size;
}

static void __init smp_dump_mptable(struct mpc_table *mpc, unsigned char *mpt)
{
	printk(KERN_ERR "Your mptable is wrong, contact your HW vendor!\n"
		"type %x\n", *mpt);
	print_hex_dump(KERN_ERR, "  ", DUMP_PREFIX_ADDRESS, 16,
			1, mpc, mpc->length, 1);
}

static int __init smp_read_mpc(struct mpc_table *mpc, unsigned early)
{
	char str[16];
	char oem[10];

	int count = sizeof(*mpc);
	unsigned char *mpt = ((unsigned char *)mpc) + count;

	if (!smp_check_mpc(mpc, oem, str))
		return 0;

#ifdef CONFIG_X86_32
	generic_mps_oem_check(mpc, oem, str);
#endif
	/* save the local APIC address, it might be non-default */
	if (!acpi_lapic)
		mp_lapic_addr = mpc->lapic;

	if (early)
		return 1;

	if (mpc->oemptr && x86_quirks->smp_read_mpc_oem) {
		struct mpc_oemtable *oem_table = (void *)(long)mpc->oemptr;
		x86_quirks->smp_read_mpc_oem(oem_table, mpc->oemsize);
	}

	/*
	 *      Now process the configuration blocks.
	 */
	if (x86_quirks->mpc_record)
		*x86_quirks->mpc_record = 0;

	while (count < mpc->length) {
		switch (*mpt) {
		case MP_PROCESSOR:
			/* ACPI may have already provided this data */
			if (!acpi_lapic)
				MP_processor_info((struct mpc_cpu *)mpt);
			skip_entry(&mpt, &count, sizeof(struct mpc_cpu));
			break;
		case MP_BUS:
			MP_bus_info((struct mpc_bus *)mpt);
			skip_entry(&mpt, &count, sizeof(struct mpc_bus));
			break;
		case MP_IOAPIC:
			MP_ioapic_info((struct mpc_ioapic *)mpt);
			skip_entry(&mpt, &count, sizeof(struct mpc_ioapic));
			break;
		case MP_INTSRC:
			MP_intsrc_info((struct mpc_intsrc *)mpt);
			skip_entry(&mpt, &count, sizeof(struct mpc_intsrc));
			break;
		case MP_LINTSRC:
			MP_lintsrc_info((struct mpc_lintsrc *)mpt);
			skip_entry(&mpt, &count, sizeof(struct mpc_lintsrc));
			break;
		default:
			/* wrong mptable */
			smp_dump_mptable(mpc, mpt);
			count = mpc->length;
			break;
		}
		if (x86_quirks->mpc_record)
			(*x86_quirks->mpc_record)++;
	}

#ifdef CONFIG_X86_BIGSMP
	generic_bigsmp_probe();
#endif

	if (apic->setup_apic_routing)
		apic->setup_apic_routing();

	if (!num_processors)
		printk(KERN_ERR "MPTABLE: no processors registered!\n");
	return num_processors;
}

#ifdef CONFIG_X86_IO_APIC

static int __init ELCR_trigger(unsigned int irq)
{
	unsigned int port;

	port = 0x4d0 + (irq >> 3);
	return (inb(port) >> (irq & 7)) & 1;
}

static void __init construct_default_ioirq_mptable(int mpc_default_type)
{
	struct mpc_intsrc intsrc;
	int i;
	int ELCR_fallback = 0;

	intsrc.type = MP_INTSRC;
	intsrc.irqflag = 0;	/* conforming */
	intsrc.srcbus = 0;
	intsrc.dstapic = mp_ioapics[0].apicid;

	intsrc.irqtype = mp_INT;

	/*
	 *  If true, we have an ISA/PCI system with no IRQ entries
	 *  in the MP table. To prevent the PCI interrupts from being set up
	 *  incorrectly, we try to use the ELCR. The sanity check to see if
	 *  there is good ELCR data is very simple - IRQ0, 1, 2 and 13 can
	 *  never be level sensitive, so we simply see if the ELCR agrees.
	 *  If it does, we assume it's valid.
	 */
	if (mpc_default_type == 5) {
		printk(KERN_INFO "ISA/PCI bus type with no IRQ information... "
		       "falling back to ELCR\n");

		if (ELCR_trigger(0) || ELCR_trigger(1) || ELCR_trigger(2) ||
		    ELCR_trigger(13))
			printk(KERN_ERR "ELCR contains invalid data... "
			       "not using ELCR\n");
		else {
			printk(KERN_INFO
			       "Using ELCR to identify PCI interrupts\n");
			ELCR_fallback = 1;
		}
	}

	for (i = 0; i < 16; i++) {
		switch (mpc_default_type) {
		case 2:
			if (i == 0 || i == 13)
				continue;	/* IRQ0 & IRQ13 not connected */
			/* fall through */
		default:
			if (i == 2)
				continue;	/* IRQ2 is never connected */
		}

		if (ELCR_fallback) {
			/*
			 *  If the ELCR indicates a level-sensitive interrupt, we
			 *  copy that information over to the MP table in the
			 *  irqflag field (level sensitive, active high polarity).
			 */
			if (ELCR_trigger(i))
				intsrc.irqflag = 13;
			else
				intsrc.irqflag = 0;
		}

		intsrc.srcbusirq = i;
		intsrc.dstirq = i ? i : 2;	/* IRQ0 to INTIN2 */
		MP_intsrc_info(&intsrc);
	}

	intsrc.irqtype = mp_ExtINT;
	intsrc.srcbusirq = 0;
	intsrc.dstirq = 0;	/* 8259A to INTIN0 */
	MP_intsrc_info(&intsrc);
}


static void __init construct_ioapic_table(int mpc_default_type)
{
	struct mpc_ioapic ioapic;
	struct mpc_bus bus;

	bus.type = MP_BUS;
	bus.busid = 0;
	switch (mpc_default_type) {
	default:
		printk(KERN_ERR "???\nUnknown standard configuration %d\n",
		       mpc_default_type);
		/* fall through */
	case 1:
	case 5:
		memcpy(bus.bustype, "ISA   ", 6);
		break;
	case 2:
	case 6:
	case 3:
		memcpy(bus.bustype, "EISA  ", 6);
		break;
	case 4:
	case 7:
		memcpy(bus.bustype, "MCA   ", 6);
	}
	MP_bus_info(&bus);
	if (mpc_default_type > 4) {
		bus.busid = 1;
		memcpy(bus.bustype, "PCI   ", 6);
		MP_bus_info(&bus);
	}

	ioapic.type = MP_IOAPIC;
	ioapic.apicid = 2;
	ioapic.apicver = mpc_default_type > 4 ? 0x10 : 0x01;
	ioapic.flags = MPC_APIC_USABLE;
	ioapic.apicaddr = 0xFEC00000;
	MP_ioapic_info(&ioapic);

	/*
	 * We set up most of the low 16 IO-APIC pins according to MPS rules.
	 */
	construct_default_ioirq_mptable(mpc_default_type);
}
#else
static inline void __init construct_ioapic_table(int mpc_default_type) { }
#endif

static inline void __init construct_default_ISA_mptable(int mpc_default_type)
{
	struct mpc_cpu processor;
	struct mpc_lintsrc lintsrc;
	int linttypes[2] = { mp_ExtINT, mp_NMI };
	int i;

	/*
	 * local APIC has default address
	 */
	mp_lapic_addr = APIC_DEFAULT_PHYS_BASE;

	/*
	 * 2 CPUs, numbered 0 & 1.
	 */
	processor.type = MP_PROCESSOR;
	/* Either an integrated APIC or a discrete 82489DX. */
	processor.apicver = mpc_default_type > 4 ? 0x10 : 0x01;
	processor.cpuflag = CPU_ENABLED;
	processor.cpufeature = (boot_cpu_data.x86 << 8) |
	    (boot_cpu_data.x86_model << 4) | boot_cpu_data.x86_mask;
	processor.featureflag = boot_cpu_data.x86_capability[0];
	processor.reserved[0] = 0;
	processor.reserved[1] = 0;
	for (i = 0; i < 2; i++) {
		processor.apicid = i;
		MP_processor_info(&processor);
	}

	construct_ioapic_table(mpc_default_type);

	lintsrc.type = MP_LINTSRC;
	lintsrc.irqflag = 0;		/* conforming */
	lintsrc.srcbusid = 0;
	lintsrc.srcbusirq = 0;
	lintsrc.destapic = MP_APIC_ALL;
	for (i = 0; i < 2; i++) {
		lintsrc.irqtype = linttypes[i];
		lintsrc.destapiclint = i;
		MP_lintsrc_info(&lintsrc);
	}
}

static struct mpf_intel *mpf_found;

static unsigned long __init get_mpc_size(unsigned long physptr)
{
	struct mpc_table *mpc;
	unsigned long size;

	mpc = early_ioremap(physptr, PAGE_SIZE);
	size = mpc->length;
	early_iounmap(mpc, PAGE_SIZE);
	apic_printk(APIC_VERBOSE, "  mpc: %lx-%lx\n", physptr, physptr + size);

	return size;
}

static int __init check_physptr(struct mpf_intel *mpf, unsigned int early)
{
	struct mpc_table *mpc;
	unsigned long size;

	size = get_mpc_size(mpf->physptr);
	mpc = early_ioremap(mpf->physptr, size);
	/*
	 * Read the physical hardware table.  Anything here will
	 * override the defaults.
	 */
	if (!smp_read_mpc(mpc, early)) {
#ifdef CONFIG_X86_LOCAL_APIC
		smp_found_config = 0;
#endif
		printk(KERN_ERR "BIOS bug, MP table errors detected!...\n"
			"... disabling SMP support. (tell your hw vendor)\n");
		early_iounmap(mpc, size);
		return -1;
	}
	early_iounmap(mpc, size);

	if (early)
		return -1;

#ifdef CONFIG_X86_IO_APIC
	/*
	 * If there are no explicit MP IRQ entries, then we are
	 * broken.  We set up most of the low 16 IO-APIC pins to
	 * ISA defaults and hope it will work.
	 */
	if (!mp_irq_entries) {
		struct mpc_bus bus;

		printk(KERN_ERR "BIOS bug, no explicit IRQ entries, "
		       "using default mptable. (tell your hw vendor)\n");

		bus.type = MP_BUS;
		bus.busid = 0;
		memcpy(bus.bustype, "ISA   ", 6);
		MP_bus_info(&bus);

		construct_default_ioirq_mptable(0);
	}
#endif

	return 0;
}

/*
 * Scan the memory blocks for an SMP configuration block.
 */
static void __init __get_smp_config(unsigned int early)
{
	struct mpf_intel *mpf = mpf_found;

	if (!mpf)
		return;

	if (acpi_lapic && early)
		return;

	/*
	 * MPS doesn't support hyperthreading, aka only have
	 * thread 0 apic id in MPS table
	 */
	if (acpi_lapic && acpi_ioapic)
		return;

	if (x86_quirks->mach_get_smp_config) {
		if (x86_quirks->mach_get_smp_config(early))
			return;
	}

	printk(KERN_INFO "Intel MultiProcessor Specification v1.%d\n",
	       mpf->specification);
#if defined(CONFIG_X86_LOCAL_APIC) && defined(CONFIG_X86_32)
	if (mpf->feature2 & (1 << 7)) {
		printk(KERN_INFO "    IMCR and PIC compatibility mode.\n");
		pic_mode = 1;
	} else {
		printk(KERN_INFO "    Virtual Wire compatibility mode.\n");
		pic_mode = 0;
	}
#endif
	/*
	 * Now see if we need to read further.
	 */
	if (mpf->feature1 != 0) {
		if (early) {
			/*
			 * local APIC has default address
			 */
			mp_lapic_addr = APIC_DEFAULT_PHYS_BASE;
			return;
		}

		printk(KERN_INFO "Default MP configuration #%d\n",
		       mpf->feature1);
		construct_default_ISA_mptable(mpf->feature1);

	} else if (mpf->physptr) {
		if (check_physptr(mpf, early))
			return;
	} else
		BUG();

	if (!early)
		printk(KERN_INFO "Processors: %d\n", num_processors);
	/*
	 * Only use the first configuration found.
	 */
}

void __init early_get_smp_config(void)
{
	__get_smp_config(1);
}

void __init get_smp_config(void)
{
	__get_smp_config(0);
}

<<<<<<< HEAD
static void smp_reserve_bootmem(struct mpf_intel *mpf)
=======
static void __init smp_reserve_bootmem(struct mpf_intel *mpf)
>>>>>>> 6574612f
{
	unsigned long size = get_mpc_size(mpf->physptr);
#ifdef CONFIG_X86_32
	/*
	 * We cannot access to MPC table to compute table size yet,
	 * as only few megabytes from the bottom is mapped now.
	 * PC-9800's MPC table places on the very last of physical
	 * memory; so that simply reserving PAGE_SIZE from mpf->physptr
	 * yields BUG() in reserve_bootmem.
	 * also need to make sure physptr is below than max_low_pfn
	 * we don't need reserve the area above max_low_pfn
	 */
	unsigned long end = max_low_pfn * PAGE_SIZE;

	if (mpf->physptr < end) {
		if (mpf->physptr + size > end)
			size = end - mpf->physptr;
		reserve_bootmem_generic(mpf->physptr, size, BOOTMEM_DEFAULT);
	}
#else
	reserve_bootmem_generic(mpf->physptr, size, BOOTMEM_DEFAULT);
#endif
}

static int __init smp_scan_config(unsigned long base, unsigned long length,
				  unsigned reserve)
{
	unsigned int *bp = phys_to_virt(base);
	struct mpf_intel *mpf;

	apic_printk(APIC_VERBOSE, "Scan SMP from %p for %ld bytes.\n",
			bp, length);
	BUILD_BUG_ON(sizeof(*mpf) != 16);

	while (length > 0) {
		mpf = (struct mpf_intel *)bp;
		if ((*bp == SMP_MAGIC_IDENT) &&
		    (mpf->length == 1) &&
		    !mpf_checksum((unsigned char *)bp, 16) &&
		    ((mpf->specification == 1)
		     || (mpf->specification == 4))) {
#ifdef CONFIG_X86_LOCAL_APIC
			smp_found_config = 1;
#endif
			mpf_found = mpf;

			printk(KERN_INFO "found SMP MP-table at [%p] %llx\n",
			       mpf, (u64)virt_to_phys(mpf));

			if (!reserve)
				return 1;
			reserve_bootmem_generic(virt_to_phys(mpf), sizeof(*mpf),
						BOOTMEM_DEFAULT);
			if (mpf->physptr)
				smp_reserve_bootmem(mpf);

			return 1;
		}
		bp += 4;
		length -= 16;
	}
	return 0;
}

static void __init __find_smp_config(unsigned int reserve)
{
	unsigned int address;

	if (x86_quirks->mach_find_smp_config) {
		if (x86_quirks->mach_find_smp_config(reserve))
			return;
	}
	/*
	 * FIXME: Linux assumes you have 640K of base ram..
	 * this continues the error...
	 *
	 * 1) Scan the bottom 1K for a signature
	 * 2) Scan the top 1K of base RAM
	 * 3) Scan the 64K of bios
	 */
	if (smp_scan_config(0x0, 0x400, reserve) ||
	    smp_scan_config(639 * 0x400, 0x400, reserve) ||
	    smp_scan_config(0xF0000, 0x10000, reserve))
		return;
	/*
	 * If it is an SMP machine we should know now, unless the
	 * configuration is in an EISA/MCA bus machine with an
	 * extended bios data area.
	 *
	 * there is a real-mode segmented pointer pointing to the
	 * 4K EBDA area at 0x40E, calculate and scan it here.
	 *
	 * NOTE! There are Linux loaders that will corrupt the EBDA
	 * area, and as such this kind of SMP config may be less
	 * trustworthy, simply because the SMP table may have been
	 * stomped on during early boot. These loaders are buggy and
	 * should be fixed.
	 *
	 * MP1.4 SPEC states to only scan first 1K of 4K EBDA.
	 */

	address = get_bios_ebda();
	if (address)
		smp_scan_config(address, 0x400, reserve);
}

void __init early_find_smp_config(void)
{
	__find_smp_config(0);
}

void __init find_smp_config(void)
{
	__find_smp_config(1);
}

#ifdef CONFIG_X86_IO_APIC
static u8 __initdata irq_used[MAX_IRQ_SOURCES];

static int  __init get_MP_intsrc_index(struct mpc_intsrc *m)
{
	int i;

	if (m->irqtype != mp_INT)
		return 0;

	if (m->irqflag != 0x0f)
		return 0;

	/* not legacy */

	for (i = 0; i < mp_irq_entries; i++) {
		if (mp_irqs[i].irqtype != mp_INT)
			continue;

		if (mp_irqs[i].irqflag != 0x0f)
			continue;

		if (mp_irqs[i].srcbus != m->srcbus)
			continue;
		if (mp_irqs[i].srcbusirq != m->srcbusirq)
			continue;
		if (irq_used[i]) {
			/* already claimed */
			return -2;
		}
		irq_used[i] = 1;
		return i;
	}

	/* not found */
	return -1;
}

#define SPARE_SLOT_NUM 20

static struct mpc_intsrc __initdata *m_spare[SPARE_SLOT_NUM];

<<<<<<< HEAD
static void check_irq_src(struct mpc_intsrc *m, int *nr_m_spare)
=======
static void __init check_irq_src(struct mpc_intsrc *m, int *nr_m_spare)
>>>>>>> 6574612f
{
	int i;

	apic_printk(APIC_VERBOSE, "OLD ");
	print_MP_intsrc_info(m);

	i = get_MP_intsrc_index(m);
	if (i > 0) {
		assign_to_mpc_intsrc(&mp_irqs[i], m);
		apic_printk(APIC_VERBOSE, "NEW ");
		print_mp_irq_info(&mp_irqs[i]);
		return;
	}
	if (!i) {
		/* legacy, do nothing */
		return;
	}
	if (*nr_m_spare < SPARE_SLOT_NUM) {
		/*
		 * not found (-1), or duplicated (-2) are invalid entries,
		 * we need to use the slot later
		 */
		m_spare[*nr_m_spare] = m;
		*nr_m_spare += 1;
	}
}
#else /* CONFIG_X86_IO_APIC */
<<<<<<< HEAD
static inline void check_irq_src(struct mpc_intsrc *m, int *nr_m_spare) {}
=======
static
inline void __init check_irq_src(struct mpc_intsrc *m, int *nr_m_spare) {}
>>>>>>> 6574612f
#endif /* CONFIG_X86_IO_APIC */

static int check_slot(unsigned long mpc_new_phys, unsigned long mpc_new_length,
		      int count)
{
	if (!mpc_new_phys) {
		pr_info("No spare slots, try to append...take your risk, "
			"new mpc_length %x\n", count);
	} else {
		if (count <= mpc_new_length)
			pr_info("No spare slots, try to append..., "
				"new mpc_length %x\n", count);
		else {
			pr_err("mpc_new_length %lx is too small\n",
				mpc_new_length);
			return -1;
		}
	}

	return 0;
}

static int  __init replace_intsrc_all(struct mpc_table *mpc,
					unsigned long mpc_new_phys,
					unsigned long mpc_new_length)
{
#ifdef CONFIG_X86_IO_APIC
	int i;
#endif
	int count = sizeof(*mpc);
	int nr_m_spare = 0;
	unsigned char *mpt = ((unsigned char *)mpc) + count;

	printk(KERN_INFO "mpc_length %x\n", mpc->length);
	while (count < mpc->length) {
		switch (*mpt) {
		case MP_PROCESSOR:
			skip_entry(&mpt, &count, sizeof(struct mpc_cpu));
			break;
		case MP_BUS:
			skip_entry(&mpt, &count, sizeof(struct mpc_bus));
			break;
		case MP_IOAPIC:
			skip_entry(&mpt, &count, sizeof(struct mpc_ioapic));
			break;
		case MP_INTSRC:
			check_irq_src((struct mpc_intsrc *)mpt, &nr_m_spare);
			skip_entry(&mpt, &count, sizeof(struct mpc_intsrc));
			break;
		case MP_LINTSRC:
			skip_entry(&mpt, &count, sizeof(struct mpc_lintsrc));
			break;
		default:
			/* wrong mptable */
			smp_dump_mptable(mpc, mpt);
			goto out;
		}
	}

#ifdef CONFIG_X86_IO_APIC
	for (i = 0; i < mp_irq_entries; i++) {
		if (irq_used[i])
			continue;

		if (mp_irqs[i].irqtype != mp_INT)
			continue;

		if (mp_irqs[i].irqflag != 0x0f)
			continue;

		if (nr_m_spare > 0) {
			apic_printk(APIC_VERBOSE, "*NEW* found\n");
			nr_m_spare--;
			assign_to_mpc_intsrc(&mp_irqs[i], m_spare[nr_m_spare]);
			m_spare[nr_m_spare] = NULL;
		} else {
			struct mpc_intsrc *m = (struct mpc_intsrc *)mpt;
			count += sizeof(struct mpc_intsrc);
			if (!check_slot(mpc_new_phys, mpc_new_length, count))
				goto out;
			assign_to_mpc_intsrc(&mp_irqs[i], m);
			mpc->length = count;
			mpt += sizeof(struct mpc_intsrc);
		}
		print_mp_irq_info(&mp_irqs[i]);
	}
#endif
out:
	/* update checksum */
	mpc->checksum = 0;
	mpc->checksum -= mpf_checksum((unsigned char *)mpc, mpc->length);

	return 0;
}

static int __initdata enable_update_mptable;

static int __init update_mptable_setup(char *str)
{
	enable_update_mptable = 1;
	return 0;
}
early_param("update_mptable", update_mptable_setup);

static unsigned long __initdata mpc_new_phys;
static unsigned long mpc_new_length __initdata = 4096;

/* alloc_mptable or alloc_mptable=4k */
static int __initdata alloc_mptable;
static int __init parse_alloc_mptable_opt(char *p)
{
	enable_update_mptable = 1;
	alloc_mptable = 1;
	if (!p)
		return 0;
	mpc_new_length = memparse(p, &p);
	return 0;
}
early_param("alloc_mptable", parse_alloc_mptable_opt);

void __init early_reserve_e820_mpc_new(void)
{
	if (enable_update_mptable && alloc_mptable) {
		u64 startt = 0;
#ifdef CONFIG_X86_TRAMPOLINE
		startt = TRAMPOLINE_BASE;
#endif
		mpc_new_phys = early_reserve_e820(startt, mpc_new_length, 4);
	}
}

static int __init update_mp_table(void)
{
	char str[16];
	char oem[10];
	struct mpf_intel *mpf;
	struct mpc_table *mpc, *mpc_new;

	if (!enable_update_mptable)
		return 0;

	mpf = mpf_found;
	if (!mpf)
		return 0;

	/*
	 * Now see if we need to go further.
	 */
	if (mpf->feature1 != 0)
		return 0;

	if (!mpf->physptr)
		return 0;

	mpc = phys_to_virt(mpf->physptr);

	if (!smp_check_mpc(mpc, oem, str))
		return 0;

	printk(KERN_INFO "mpf: %llx\n", (u64)virt_to_phys(mpf));
	printk(KERN_INFO "physptr: %x\n", mpf->physptr);

	if (mpc_new_phys && mpc->length > mpc_new_length) {
		mpc_new_phys = 0;
		printk(KERN_INFO "mpc_new_length is %ld, please use alloc_mptable=8k\n",
			 mpc_new_length);
	}

	if (!mpc_new_phys) {
		unsigned char old, new;
		/* check if we can change the postion */
		mpc->checksum = 0;
		old = mpf_checksum((unsigned char *)mpc, mpc->length);
		mpc->checksum = 0xff;
		new = mpf_checksum((unsigned char *)mpc, mpc->length);
		if (old == new) {
			printk(KERN_INFO "mpc is readonly, please try alloc_mptable instead\n");
			return 0;
		}
		printk(KERN_INFO "use in-positon replacing\n");
	} else {
		mpf->physptr = mpc_new_phys;
		mpc_new = phys_to_virt(mpc_new_phys);
		memcpy(mpc_new, mpc, mpc->length);
		mpc = mpc_new;
		/* check if we can modify that */
		if (mpc_new_phys - mpf->physptr) {
			struct mpf_intel *mpf_new;
			/* steal 16 bytes from [0, 1k) */
			printk(KERN_INFO "mpf new: %x\n", 0x400 - 16);
			mpf_new = phys_to_virt(0x400 - 16);
			memcpy(mpf_new, mpf, 16);
			mpf = mpf_new;
			mpf->physptr = mpc_new_phys;
		}
		mpf->checksum = 0;
		mpf->checksum -= mpf_checksum((unsigned char *)mpf, 16);
		printk(KERN_INFO "physptr new: %x\n", mpf->physptr);
	}

	/*
	 * only replace the one with mp_INT and
	 *	 MP_IRQ_TRIGGER_LEVEL|MP_IRQ_POLARITY_LOW,
	 * already in mp_irqs , stored by ... and mp_config_acpi_gsi,
	 * may need pci=routeirq for all coverage
	 */
	replace_intsrc_all(mpc, mpc_new_phys, mpc_new_length);

	return 0;
}

late_initcall(update_mp_table);<|MERGE_RESOLUTION|>--- conflicted
+++ resolved
@@ -679,11 +679,7 @@
 	__get_smp_config(0);
 }
 
-<<<<<<< HEAD
-static void smp_reserve_bootmem(struct mpf_intel *mpf)
-=======
 static void __init smp_reserve_bootmem(struct mpf_intel *mpf)
->>>>>>> 6574612f
 {
 	unsigned long size = get_mpc_size(mpf->physptr);
 #ifdef CONFIG_X86_32
@@ -842,11 +838,7 @@
 
 static struct mpc_intsrc __initdata *m_spare[SPARE_SLOT_NUM];
 
-<<<<<<< HEAD
-static void check_irq_src(struct mpc_intsrc *m, int *nr_m_spare)
-=======
 static void __init check_irq_src(struct mpc_intsrc *m, int *nr_m_spare)
->>>>>>> 6574612f
 {
 	int i;
 
@@ -874,12 +866,8 @@
 	}
 }
 #else /* CONFIG_X86_IO_APIC */
-<<<<<<< HEAD
-static inline void check_irq_src(struct mpc_intsrc *m, int *nr_m_spare) {}
-=======
 static
 inline void __init check_irq_src(struct mpc_intsrc *m, int *nr_m_spare) {}
->>>>>>> 6574612f
 #endif /* CONFIG_X86_IO_APIC */
 
 static int check_slot(unsigned long mpc_new_phys, unsigned long mpc_new_length,

--- conflicted
+++ resolved
@@ -51,27 +51,6 @@
 }
 #endif
 
-<<<<<<< HEAD
-static void smtc_idle_hook(void)
-{
-#ifdef CONFIG_MIPS_MT_SMTC
-	extern void smtc_idle_loop_hook(void);
-	smtc_idle_loop_hook();
-#endif
-}
-
-void arch_cpu_idle(void)
-{
-	local_irq_enable();
-	smtc_idle_hook();
-	if (cpu_wait)
-		(*cpu_wait)();
-	else
-		local_irq_enable();
-}
-
-=======
->>>>>>> cbb963de
 asmlinkage void ret_from_fork(void);
 asmlinkage void ret_from_kernel_thread(void);
 

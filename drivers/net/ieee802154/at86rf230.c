--- conflicted
+++ resolved
@@ -975,13 +975,8 @@
 	if (rc)
 		goto err_gpio_dir;
 
-<<<<<<< HEAD
-	rc = request_irq(spi->irq, at86rf230_isr,
-			 IRQF_SHARED | IRQF_TRIGGER_HIGH,
-=======
 	rc = request_irq(spi->irq, irq_handler,
 			 IRQF_SHARED | pdata->irq_type,
->>>>>>> 91b1c1aa
 			 dev_name(&spi->dev), lp);
 	if (rc)
 		goto err_gpio_dir;

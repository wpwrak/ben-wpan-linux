menuconfig IEEE802154_DRIVERS
	tristate "IEEE 802.15.4 drivers"
	depends on NETDEVICES && IEEE802154
	default y
	---help---
	  Say Y here to get to see options for IEEE 802.15.4 Low-Rate
	  Wireless Personal Area Network device drivers. This option alone
	  does not add any kernel code.

	  If you say N, all options in this submenu will be skipped and
	  disabled.

config IEEE802154_FAKEHARD
	tristate "Fake LR-WPAN driver with several interconnected devices"
	depends on  IEEE802154_DRIVERS
	---help---
	  Say Y here to enable the fake driver that serves as an example
          of HardMAC device driver.

          This driver can also be built as a module. To do so say M here.
	  The module will be called 'fakehard'.

config IEEE802154_FAKELB
	depends on IEEE802154_DRIVERS && MAC802154
	tristate "IEEE 802.15.4 loopback driver"
	---help---
	  Say Y here to enable the fake driver that can emulate a net
	  of several interconnected radio devices.

	  This driver can also be built as a module. To do so say M here.
	  The module will be called 'fakelb'.

config IEEE802154_AT86RF230
        depends on IEEE802154_DRIVERS && MAC802154
        tristate "AT86RF230/231 transceiver driver"
        depends on SPI

config IEEE802154_SPI_ATBEN
	tristate "ATBEN 8:10 SPI interface"
	depends on IEEE802154_AT86RF230 && SPI && JZ4740_QI_LB60
	---help---
	  Bit-banging SPI driver for the 8:10 interface of the Ben NanoNote
	  when equipped with an ATBEN IEEE 802.15.4 board. This driver is
	  specifically designed to work underneath the AT86RF230 driver.

	  Say Y here to enable the ATBEN 8:10 SPI interface.

	  This driver can also be built as a module. To do so say M here.
	  The module will be called 'spi_atben'.

config IEEE802154_SPI_ATBEN_GPIO
<<<<<<< HEAD
	tristate "ATBEN 8:10 SPI interface"
=======
	tristate "ATBEN 8:10 SPI-GPIO interface"
>>>>>>> 0489761b
	depends on IEEE802154_AT86RF230 && SPI && JZ4740_QI_LB60
	---help---
	  Alternative ATBEN driver using spi-gpio.

	  Say Y here to enable the ATBEN 8:10 SPI interface.

	  This driver can also be built as a module. To do so say M here.
	  The module will be called 'spi_atben_gpio'.

config IEEE802154_MRF24J40
       tristate "Microchip MRF24J40 transceiver driver"
       depends on IEEE802154_DRIVERS && MAC802154
       depends on SPI
       ---help---
         Say Y here to enable the MRF24J20 SPI 802.15.4 wireless
         controller.

         This driver can also be built as a module. To do so, say M here.
         the module will be called 'mrf24j40'.

config IEEE802154_ATUSB
	tristate "ATUSB transceiver driver"
	depends on IEEE802154_DRIVERS && MAC802154 && USB
	---help---
	  Say Y here to enable the ATUSB IEEE 802.15.4 wireless
	  controller.

	  This driver can also be built as a module. To do so say M here.
	  The module will be called 'atusb'.<|MERGE_RESOLUTION|>--- conflicted
+++ resolved
@@ -49,11 +49,7 @@
 	  The module will be called 'spi_atben'.
 
 config IEEE802154_SPI_ATBEN_GPIO
-<<<<<<< HEAD
-	tristate "ATBEN 8:10 SPI interface"
-=======
 	tristate "ATBEN 8:10 SPI-GPIO interface"
->>>>>>> 0489761b
 	depends on IEEE802154_AT86RF230 && SPI && JZ4740_QI_LB60
 	---help---
 	  Alternative ATBEN driver using spi-gpio.
